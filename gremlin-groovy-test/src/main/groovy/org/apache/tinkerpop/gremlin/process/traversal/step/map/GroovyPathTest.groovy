/*
 * Licensed to the Apache Software Foundation (ASF) under one
 * or more contributor license agreements.  See the NOTICE file
 * distributed with this work for additional information
 * regarding copyright ownership.  The ASF licenses this file
 * to you under the Apache License, Version 2.0 (the
 * "License"); you may not use this file except in compliance
 * with the License.  You may obtain a copy of the License at
 *
 * http://www.apache.org/licenses/LICENSE-2.0
 *
 * Unless required by applicable law or agreed to in writing,
 * software distributed under the License is distributed on an
 * "AS IS" BASIS, WITHOUT WARRANTIES OR CONDITIONS OF ANY
 * KIND, either express or implied.  See the License for the
 * specific language governing permissions and limitations
 * under the License.
 */
package org.apache.tinkerpop.gremlin.process.traversal.step.map

import org.apache.tinkerpop.gremlin.process.traversal.Path
import org.apache.tinkerpop.gremlin.process.traversal.Traversal
<<<<<<< HEAD
import org.apache.tinkerpop.gremlin.process.traversal.util.ScriptTraversal
=======
import org.apache.tinkerpop.gremlin.process.traversal.util.TraversalScriptHelper
>>>>>>> 4745fe13
import org.apache.tinkerpop.gremlin.structure.Vertex

/**
 * @author Marko A. Rodriguez (http://markorodriguez.com)
 */
public abstract class GroovyPathTest {

    public static class Traversals extends PathTest {

        @Override
        public Traversal<Vertex, Path> get_g_VX1X_name_path(final Object v1Id) {
            new ScriptTraversal<>(g, "gremlin-groovy", "g.V(v1Id).name.path", "v1Id", v1Id)
        }

        @Override
        public Traversal<Vertex, Path> get_g_VX1X_out_path_byXageX_byXnameX(final Object v1Id) {
            new ScriptTraversal<>(g, "gremlin-groovy", "g.V(v1Id).out.path.by('age').by('name')", "v1Id", v1Id)
        }

        @Override
        public Traversal<Vertex, Path> get_g_V_repeatXoutX_timesX2X_path_by_byXnameX_byXlangX() {
            new ScriptTraversal<>(g, "gremlin-groovy", "g.V.repeat(__.out).times(2).path.by.by('name').by('lang')")
        }

        @Override
        public Traversal<Vertex, Path> get_g_V_out_out_path_byXnameX_byXageX() {
            new ScriptTraversal<>(g, "gremlin-groovy", "g.V.out.out.path.by('name').by('age')")
        }

        @Override
        public Traversal<Vertex, Path> get_g_V_asXaX_hasXname_markoX_asXbX_hasXage_29X_asXcX_path() {
            new ScriptTraversal<>(g, "gremlin-groovy", "g.V.as('a').has('name', 'marko').as('b').has('age', 29).as('c').path")
        }

        @Override
        public Traversal<Vertex, Path> get_g_VX1X_outEXcreatedX_inV_inE_outV_path(final Object v1Id) {
            TraversalScriptHelper.compute("g.V(v1Id).outE('created').inV.inE.outV.path()", g, "v1Id", v1Id)
        }
    }
}<|MERGE_RESOLUTION|>--- conflicted
+++ resolved
@@ -20,11 +20,7 @@
 
 import org.apache.tinkerpop.gremlin.process.traversal.Path
 import org.apache.tinkerpop.gremlin.process.traversal.Traversal
-<<<<<<< HEAD
 import org.apache.tinkerpop.gremlin.process.traversal.util.ScriptTraversal
-=======
-import org.apache.tinkerpop.gremlin.process.traversal.util.TraversalScriptHelper
->>>>>>> 4745fe13
 import org.apache.tinkerpop.gremlin.structure.Vertex
 
 /**
@@ -61,7 +57,7 @@
 
         @Override
         public Traversal<Vertex, Path> get_g_VX1X_outEXcreatedX_inV_inE_outV_path(final Object v1Id) {
-            TraversalScriptHelper.compute("g.V(v1Id).outE('created').inV.inE.outV.path()", g, "v1Id", v1Id)
+            new ScriptTraversal<>(g, "gremlin-groovy", "g.V(v1Id).outE('created').inV.inE.outV.path()", "v1Id", v1Id)
         }
     }
 }