﻿#region License

/*
 * Licensed to the Apache Software Foundation (ASF) under one
 * or more contributor license agreements.  See the NOTICE file
 * distributed with this work for additional information
 * regarding copyright ownership.  The ASF licenses this file
 * to you under the Apache License, Version 2.0 (the
 * "License"); you may not use this file except in compliance
 * with the License.  You may obtain a copy of the License at
 *
 *     http://www.apache.org/licenses/LICENSE-2.0
 *
 * Unless required by applicable law or agreed to in writing,
 * software distributed under the License is distributed on an
 * "AS IS" BASIS, WITHOUT WARRANTIES OR CONDITIONS OF ANY
 * KIND, either express or implied.  See the License for the
 * specific language governing permissions and limitations
 * under the License.
 */

#endregion

using System;
using System.Collections.Generic;
using Gremlin.Net.Process.Traversal;
using Gremlin.Net.Process.Traversal.Strategy.Decoration;
using Gremlin.Net.Structure;
using Gremlin.Net.Structure.IO.GraphSON;
using Moq;
using Xunit;

namespace Gremlin.Net.UnitTest.Structure.IO.GraphSON
{
    public class GraphSONWriterTests
    {
        /// <summary>
        /// Parameters for each test supporting multiple versions of GraphSON
        /// </summary>
        public static IEnumerable<object[]> Versions => new []
        {
            new object[] { 2 },
            new object[] { 3 }
        };
        
        /// <summary>
        /// Parameters for each collections test supporting multiple versions of GraphSON
        /// </summary>
        public static IEnumerable<object[]> VersionsSupportingCollections => new []
        {
            new object[] { 3 }
        };

        private GraphSONWriter CreateGraphSONWriter(int version)
        {
            if (version == 3)
            {
                return new GraphSON3Writer();
            }
            return new GraphSON2Writer();
        }

        [Theory, MemberData(nameof(Versions))]
        public void ShouldSerializeInt(int version)
        {
            var writer = CreateGraphSONWriter(version);

            var graphSon = writer.WriteObject(1);

            Assert.Equal("{\"@type\":\"g:Int32\",\"@value\":1}", graphSon);
        }

        [Theory, MemberData(nameof(Versions))]
        public void ShouldSerializeLong(int version)
        {
            var writer = CreateGraphSONWriter(version);

            var graphSon = writer.WriteObject((long) 2);

            Assert.Equal("{\"@type\":\"g:Int64\",\"@value\":2}", graphSon);
        }

        [Theory, MemberData(nameof(Versions))]
        public void ShouldSerializeFloat(int version)
        {
            var writer = CreateGraphSONWriter(version);

            var graphSon = writer.WriteObject((float) 3.2);

            Assert.Equal("{\"@type\":\"g:Float\",\"@value\":3.2}", graphSon);
        }

        [Theory, MemberData(nameof(Versions))]
        public void ShouldSerializeDouble(int version)
        {
            var writer = CreateGraphSONWriter(version);

            var graphSon = writer.WriteObject(3.2);

            Assert.Equal("{\"@type\":\"g:Double\",\"@value\":3.2}", graphSon);
        }

        [Theory, MemberData(nameof(Versions))]
        public void ShouldSerializeBoolean(int version)
        {
            var writer = CreateGraphSONWriter(version);

            var graphSon = writer.WriteObject(true);

            Assert.Equal("true", graphSon);
        }

        [Theory, MemberData(nameof(Versions))]
        public void ShouldSerializeArray(int version)
        {
            var writer = CreateGraphSONWriter(version);
            var array = new[] {5, 6};

            var serializedGraphSON = writer.WriteObject(array);

            var expectedGraphSON = "[{\"@type\":\"g:Int32\",\"@value\":5},{\"@type\":\"g:Int32\",\"@value\":6}]";
            Assert.Equal(expectedGraphSON, serializedGraphSON);
        }

        [Theory, MemberData(nameof(Versions))]
        public void ShouldSerializeBinding(int version)
        {
            var writer = CreateGraphSONWriter(version);
            var binding = new Binding("theKey", 123);

            var graphSon = writer.WriteObject(binding);

            const string expected =
                "{\"@type\":\"g:Binding\",\"@value\":{\"value\":{\"@type\":\"g:Int32\",\"@value\":123},\"key\":\"theKey\"}}";
            Assert.Equal(expected, graphSon);
        }

        [Fact]
        public void ShouldSerializeWithCustomSerializerForNewType()
        {
            var customSerializerByType = new Dictionary<Type, IGraphSONSerializer>
            {
                {typeof(TestClass), new TestGraphSONSerializer {TestNamespace = "NS"}}
            };
            var writer = new GraphSON2Writer(customSerializerByType);
            var testObj = new TestClass {Value = "test"};

            var serialized = writer.WriteObject(testObj);

            Assert.Equal("{\"@type\":\"NS:TestClass\",\"@value\":\"test\"}", serialized);
        }

        [Fact]
        public void ShouldSerializeWithCustomSerializerForCommonType()
        {
            var customSerializerMock = new Mock<IGraphSONSerializer>();
            var customSerializerByType = new Dictionary<Type, IGraphSONSerializer>
            {
                {typeof(int), customSerializerMock.Object}
            };
            var writer = new GraphSON2Writer(customSerializerByType);

            writer.WriteObject(12);

            customSerializerMock.Verify(m => m.Dictify(It.Is<int>(v => v == 12), It.IsAny<GraphSONWriter>()));
        }

<<<<<<< HEAD
        [Theory, MemberData(nameof(Versions))]
        public void ShouldSerializeDateTime(int version)
        {
            var writer = CreateGraphSONWriter(version);
            var dateTime = TestUtils.FromJavaTime(1475583442552);
=======
        [Fact]
        public void ShouldSerializeDateTimeOffset()
        {
            var writer = CreateStandardGraphSONWriter();
            var dateTimeOffset = TestUtils.FromJavaTime(1475583442552);
>>>>>>> 7e17d4fa

            var graphSon = writer.WriteObject(dateTimeOffset);

            const string expected = "{\"@type\":\"g:Date\",\"@value\":1475583442552}";
            Assert.Equal(expected, graphSon);
        }

        [Theory, MemberData(nameof(Versions))]
        public void ShouldSerializeDictionary(int version)
        {
            var writer = CreateGraphSONWriter(version);
            var dictionary = new Dictionary<string, dynamic>
            {
                {"age", new List<int> {29}},
                {"name", new List<string> {"marko"}}
            };

            var serializedDict = writer.WriteObject(dictionary);

            var expectedGraphSON = "{\"age\":[{\"@type\":\"g:Int32\",\"@value\":29}],\"name\":[\"marko\"]}";
            Assert.Equal(expectedGraphSON, serializedDict);
        }

        [Theory, MemberData(nameof(Versions))]
        public void ShouldSerializeEdge(int version)
        {
            var writer = CreateGraphSONWriter(version);
            var edge = new Edge(7, new Vertex(0, "person"), "knows", new Vertex(1, "dog"));

            var graphSON = writer.WriteObject(edge);

            const string expected =
                "{\"@type\":\"g:Edge\",\"@value\":{\"id\":{\"@type\":\"g:Int32\",\"@value\":7},\"outV\":{\"@type\":\"g:Int32\",\"@value\":0},\"outVLabel\":\"person\",\"label\":\"knows\",\"inV\":{\"@type\":\"g:Int32\",\"@value\":1},\"inVLabel\":\"dog\"}}";
            Assert.Equal(expected, graphSON);
        }

        [Theory, MemberData(nameof(Versions))]
        public void ShouldSerializeEnum(int version)
        {
            var writer = CreateGraphSONWriter(version);

            var serializedEnum = writer.WriteObject(Direction.Both);

            var expectedGraphSON = "{\"@type\":\"g:Direction\",\"@value\":\"BOTH\"}";
            Assert.Equal(expectedGraphSON, serializedEnum);
        }

        [Theory, MemberData(nameof(Versions))]
        public void ShouldSerializeList(int version)
        {
            var writer = CreateGraphSONWriter(version);
            var list = new List<int> {5, 6};

            var serializedGraphSON = writer.WriteObject(list.ToArray());

            var expectedGraphSON = "[{\"@type\":\"g:Int32\",\"@value\":5},{\"@type\":\"g:Int32\",\"@value\":6}]";
            Assert.Equal(expectedGraphSON, serializedGraphSON);
        }

        [Theory, MemberData(nameof(VersionsSupportingCollections))]
        public void ShouldSerializeGList(int version)
        {
            var writer = CreateGraphSONWriter(version);
            var list = new List<object> {5, 6};

            var serializedGraphSON = writer.WriteObject(list);

            var expectedGraphSON = "{\"@type\":\"g:List\",\"@value\":[{\"@type\":\"g:Int32\",\"@value\":5}," +
                                   "{\"@type\":\"g:Int32\",\"@value\":6}]}";
            Assert.Equal(expectedGraphSON, serializedGraphSON);
        }

        [Theory, MemberData(nameof(VersionsSupportingCollections))]
        public void ShouldSerializeGSet(int version)
        {
            var writer = CreateGraphSONWriter(version);
            ISet<object> set = new HashSet<object> {600L, 700L};

            var serializedGraphSON = writer.WriteObject(set);

            var expectedGraphSON = "{\"@type\":\"g:Set\",\"@value\":[{\"@type\":\"g:Int64\",\"@value\":600}," +
                                   "{\"@type\":\"g:Int64\",\"@value\":700}]}";
            Assert.Equal(expectedGraphSON, serializedGraphSON);
        }

        [Theory, MemberData(nameof(VersionsSupportingCollections))]
        public void ShouldSerializeGMap(int version)
        {
            var writer = CreateGraphSONWriter(version);
            IDictionary<object, object> map = new Dictionary<object, object> { { 1L, "a"}, { 200L, "b"}};

            var serializedGraphSON = writer.WriteObject(map);

            var expectedGraphSON = "{\"@type\":\"g:Map\",\"@value\":[{\"@type\":\"g:Int64\",\"@value\":1},\"a\"," +
                                   "{\"@type\":\"g:Int64\",\"@value\":200},\"b\"]}";
            Assert.Equal(expectedGraphSON, serializedGraphSON);
        }

        [Theory, MemberData(nameof(Versions))]
        public void ShouldSerializePredicateWithTwoValues(int version)
        {
            var writer = CreateGraphSONWriter(version);
            var predicate = new TraversalPredicate("within", new List<int> {1, 2});

            var serializedPredicate = writer.WriteObject(predicate);

            var expectedGraphSON =
                "{\"@type\":\"g:P\",\"@value\":{\"predicate\":\"within\",\"value\":[{\"@type\":\"g:Int32\",\"@value\":1},{\"@type\":\"g:Int32\",\"@value\":2}]}}";
            Assert.Equal(expectedGraphSON, serializedPredicate);
        }

        [Theory, MemberData(nameof(Versions))]
        public void ShouldSerializePredicateWithSingleValue(int version)
        {
            var writer = CreateGraphSONWriter(version);
            var predicate = new TraversalPredicate("lt", 5);

            var serializedPredicate = writer.WriteObject(predicate);

            var expectedGraphSON =
                "{\"@type\":\"g:P\",\"@value\":{\"predicate\":\"lt\",\"value\":{\"@type\":\"g:Int32\",\"@value\":5}}}";
            Assert.Equal(expectedGraphSON, serializedPredicate);
        }

        [Theory, MemberData(nameof(Versions))]
        public void ShouldSerializePropertyWithEdgeElement(int version)
        {
            var writer = CreateGraphSONWriter(version);
            var property = new Property("aKey", "aValue", new Edge("anId", new Vertex(1), "edgeLabel", new Vertex(2)));

            var graphSON = writer.WriteObject(property);

            const string expected =
                "{\"@type\":\"g:Property\",\"@value\":{\"key\":\"aKey\",\"value\":\"aValue\",\"element\":{\"@type\":\"g:Edge\",\"@value\":{\"id\":\"anId\",\"outV\":{\"@type\":\"g:Int32\",\"@value\":1},\"label\":\"edgeLabel\",\"inV\":{\"@type\":\"g:Int32\",\"@value\":2}}}}}";
            Assert.Equal(expected, graphSON);
        }

        [Theory, MemberData(nameof(Versions))]
        public void ShouldSerializePropertyWithVertexPropertyElement(int version)
        {
            var writer = CreateGraphSONWriter(version);
            var property = new Property("name", "marko",
                new VertexProperty("anId", "aKey", 21345, new Vertex("vertexId")));

            var graphSON = writer.WriteObject(property);

            const string expected =
                "{\"@type\":\"g:Property\",\"@value\":{\"key\":\"name\",\"value\":\"marko\",\"element\":{\"@type\":\"g:VertexProperty\",\"@value\":{\"id\":\"anId\",\"label\":\"aKey\",\"vertex\":\"vertexId\"}}}}";
            Assert.Equal(expected, graphSON);
        }

        [Theory, MemberData(nameof(Versions))]
        public void ShouldSerializeVertexProperty(int version)
        {
            var writer = CreateGraphSONWriter(version);
            var vertexProperty = new VertexProperty("blah", "keyA", true, new Vertex("stephen"));

            var graphSON = writer.WriteObject(vertexProperty);

            const string expected =
                "{\"@type\":\"g:VertexProperty\",\"@value\":{\"id\":\"blah\",\"label\":\"keyA\",\"value\":true,\"vertex\":\"stephen\"}}";
            Assert.Equal(expected, graphSON);
        }

        [Theory, MemberData(nameof(Versions))]
        public void ShouldSerializeGuid(int version)
        {
            var writer = CreateGraphSONWriter(version);
            var guid = Guid.Parse("41d2e28a-20a4-4ab0-b379-d810dede3786");

            var graphSon = writer.WriteObject(guid);

            const string expected = "{\"@type\":\"g:UUID\",\"@value\":\"41d2e28a-20a4-4ab0-b379-d810dede3786\"}";
            Assert.Equal(expected, graphSon);
        }

        [Theory, MemberData(nameof(Versions))]
        public void ShouldSerializeVertex(int version)
        {
            var writer = CreateGraphSONWriter(version);
            var vertex = new Vertex(45.23f);

            var graphSON = writer.WriteObject(vertex);

            const string expected =
                "{\"@type\":\"g:Vertex\",\"@value\":{\"id\":{\"@type\":\"g:Float\",\"@value\":45.23},\"label\":\"vertex\"}}";
            Assert.Equal(expected, graphSON);
        }

        [Theory, MemberData(nameof(Versions))]
        public void ShouldSerializeVertexWithLabel(int version)
        {
            var writer = CreateGraphSONWriter(version);
            var vertex = new Vertex((long) 123, "project");

            var graphSON = writer.WriteObject(vertex);

            const string expected =
                "{\"@type\":\"g:Vertex\",\"@value\":{\"id\":{\"@type\":\"g:Int64\",\"@value\":123},\"label\":\"project\"}}";
            Assert.Equal(expected, graphSON);
        }

        [Theory, MemberData(nameof(Versions))]
        public void ShouldSerializeTypeToItsObject(int version)
        {
            var writer = CreateGraphSONWriter(version);
            var type = typeof(SubgraphStrategy);

            var graphSon = writer.WriteObject(type);

            const string expected = "{\"@type\":\"g:SubgraphStrategy\",\"@value\":{}}";
            Assert.Equal(expected, graphSon);
        }
    }

    internal class TestGraphSONSerializer : IGraphSONSerializer
    {
        public string TestNamespace { get; set; }

        public Dictionary<string, dynamic> Dictify(dynamic objectData, GraphSONWriter writer)
        {
            return GraphSONUtil.ToTypedValue(nameof(TestClass), objectData.Value, TestNamespace);
        }
    }
}<|MERGE_RESOLUTION|>--- conflicted
+++ resolved
@@ -165,19 +165,11 @@
             customSerializerMock.Verify(m => m.Dictify(It.Is<int>(v => v == 12), It.IsAny<GraphSONWriter>()));
         }
 
-<<<<<<< HEAD
-        [Theory, MemberData(nameof(Versions))]
-        public void ShouldSerializeDateTime(int version)
-        {
-            var writer = CreateGraphSONWriter(version);
-            var dateTime = TestUtils.FromJavaTime(1475583442552);
-=======
-        [Fact]
-        public void ShouldSerializeDateTimeOffset()
-        {
-            var writer = CreateStandardGraphSONWriter();
+        [Theory, MemberData(nameof(Versions))]
+        public void ShouldSerializeDateTimeOffset(int version)
+        {
+            var writer = CreateGraphSONWriter(version);
             var dateTimeOffset = TestUtils.FromJavaTime(1475583442552);
->>>>>>> 7e17d4fa
 
             var graphSon = writer.WriteObject(dateTimeOffset);
 
