--- conflicted
+++ resolved
@@ -330,34 +330,32 @@
     return P.without(*args)
 
 
-statics.add_static('between',between)
-
-statics.add_static('eq',eq)
-
-statics.add_static('gt',gt)
-
-statics.add_static('gte',gte)
-
-statics.add_static('inside',inside)
-
-statics.add_static('lt',lt)
-
-statics.add_static('lte',lte)
-
-statics.add_static('neq',neq)
-
-statics.add_static('not_',not_)
-
-statics.add_static('outside',outside)
-
-statics.add_static('test',test)
-
-statics.add_static('within',within)
-
-statics.add_static('without',without)
-
-
-<<<<<<< HEAD
+statics.add_static('between', between)
+
+statics.add_static('eq', eq)
+
+statics.add_static('gt', gt)
+
+statics.add_static('gte', gte)
+
+statics.add_static('inside', inside)
+
+statics.add_static('lt', lt)
+
+statics.add_static('lte', lte)
+
+statics.add_static('neq', neq)
+
+statics.add_static('not_', not_)
+
+statics.add_static('outside', outside)
+
+statics.add_static('test', test)
+
+statics.add_static('within', within)
+
+statics.add_static('without', without)
+
 
 class TextP(P):
     def __init__(self, operator, value, other=None):
@@ -393,29 +391,43 @@
     def __repr__(self):
         return self.operator + "(" + str(self.value) + ")" if self.other is None else self.operator + "(" + str(self.value) + "," + str(self.other) + ")"
 
+
 def containing(*args):
     return TextP.containing(*args)
-statics.add_static('containing',containing)
+
 
 def endingWith(*args):
     return TextP.endingWith(*args)
-statics.add_static('endingWith',endingWith)
+
 
 def notContaining(*args):
     return TextP.notContaining(*args)
-statics.add_static('notContaining',notContaining)
+
 
 def notEndingWith(*args):
     return TextP.notEndingWith(*args)
-statics.add_static('notEndingWith',notEndingWith)
+
 
 def notStartingWith(*args):
     return TextP.notStartingWith(*args)
-statics.add_static('notStartingWith',notStartingWith)
+
 
 def startingWith(*args):
     return TextP.startingWith(*args)
-statics.add_static('startingWith',startingWith)
+
+
+statics.add_static('containing', containing)
+
+statics.add_static('endingWith', endingWith)
+
+statics.add_static('notContaining', notContaining)
+
+statics.add_static('notEndingWith', notEndingWith)
+
+statics.add_static('notStartingWith', notStartingWith)
+
+statics.add_static('startingWith', startingWith)
+
 
 
 
@@ -423,6 +435,7 @@
 IO
 '''
 
+
 class IO(object):
 
     graphml = "graphml"
@@ -437,10 +450,12 @@
 
     writer = "~tinkerpop.io.writer"
 
+
 '''
 ConnectedComponent
 '''
 
+
 class ConnectedComponent(object):
 
     component = "gremlin.connectedComponentVertexProgram.component"
@@ -449,10 +464,12 @@
 
     propertyName = "~tinkerpop.connectedComponent.propertyName"
 
+
 '''
 ShortestPath
 '''
 
+
 class ShortestPath(object):
 
     distance = "~tinkerpop.shortestPath.distance"
@@ -465,10 +482,12 @@
 
     target = "~tinkerpop.shortestPath.target"
 
+
 '''
 PageRank
 '''
 
+
 class PageRank(object):
 
     edges = "~tinkerpop.pageRank.edges"
@@ -477,10 +496,12 @@
 
     times = "~tinkerpop.pageRank.times"
 
+
 '''
 PeerPressure
 '''
 
+
 class PeerPressure(object):
 
     edges = "~tinkerpop.peerPressure.edges"
@@ -490,9 +511,6 @@
     times = "~tinkerpop.peerPressure.times"
 
 
-
-=======
->>>>>>> 4af87250
 '''
 TRAVERSER
 '''
@@ -651,12 +669,7 @@
     def of(key, value):
         if not isinstance(key, str):
             raise TypeError("Key must be str")
-<<<<<<< HEAD
         return Binding(key, value)
-
-=======
-        return (key, value)
->>>>>>> 4af87250
 
 
 class Binding(object):
@@ -673,9 +686,12 @@
     def __repr__(self):
         return "binding[" + self.key + "=" + str(self.value) + "]"
 
+
 '''
 WITH OPTIONS
 '''
+
+
 class WithOptions(object):
 
     tokens = "~tinkerpop.valueMap.tokens"
