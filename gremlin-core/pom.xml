--- conflicted
+++ resolved
@@ -55,14 +55,11 @@
         </dependency>
         <!--<dependency>
             <groupId>org.slf4j</groupId>
-<<<<<<< HEAD
-=======
             <artifactId>slf4j-jdk14</artifactId>
             <version>${slf4j.version}</version>
         </dependency>-->
         <dependency>
             <groupId>org.slf4j</groupId>
->>>>>>> f4972c41
             <artifactId>jcl-over-slf4j</artifactId>
             <version>${slf4j.version}</version>
         </dependency>
