/*
 * Licensed to the Apache Software Foundation (ASF) under one
 * or more contributor license agreements.  See the NOTICE file
 * distributed with this work for additional information
 * regarding copyright ownership.  The ASF licenses this file
 * to you under the Apache License, Version 2.0 (the
 * "License"); you may not use this file except in compliance
 * with the License.  You may obtain a copy of the License at
 *
 * http://www.apache.org/licenses/LICENSE-2.0
 *
 * Unless required by applicable law or agreed to in writing,
 * software distributed under the License is distributed on an
 * "AS IS" BASIS, WITHOUT WARRANTIES OR CONDITIONS OF ANY
 * KIND, either express or implied.  See the License for the
 * specific language governing permissions and limitations
 * under the License.
 */
package org.apache.tinkerpop.gremlin.process.traversal.step.map;

import org.apache.tinkerpop.gremlin.process.traversal.Order;
import org.apache.tinkerpop.gremlin.process.traversal.Traversal;
import org.apache.tinkerpop.gremlin.process.traversal.step.ByModulating;
import org.apache.tinkerpop.gremlin.process.traversal.step.ComparatorHolder;
import org.apache.tinkerpop.gremlin.process.traversal.step.TraversalParent;
import org.apache.tinkerpop.gremlin.process.traversal.step.util.CollectingBarrierStep;
import org.apache.tinkerpop.gremlin.process.traversal.step.util.ComparatorTraverser;
import org.apache.tinkerpop.gremlin.process.traversal.step.util.TraversalComparator;
import org.apache.tinkerpop.gremlin.process.traversal.traverser.TraverserRequirement;
import org.apache.tinkerpop.gremlin.process.traversal.traverser.util.TraverserSet;
import org.apache.tinkerpop.gremlin.structure.util.StringFactory;
import org.apache.tinkerpop.gremlin.util.function.ChainedComparator;

import java.util.ArrayList;
import java.util.Collections;
import java.util.Comparator;
import java.util.List;
import java.util.Set;
import java.util.stream.Collectors;

/**
 * @author Marko A. Rodriguez (http://markorodriguez.com)
 */
public final class OrderGlobalStep<S> extends CollectingBarrierStep<S> implements ComparatorHolder<S>, TraversalParent, ByModulating {

    private List<Comparator<S>> comparators = new ArrayList<>();
    private ChainedComparator chainedComparator = null;

    public OrderGlobalStep(final Traversal.Admin traversal) {
        super(traversal);
    }

    @Override
    public void barrierConsumer(final TraverserSet<S> traverserSet) {
        if (null == this.chainedComparator)
            this.chainedComparator = new ChainedComparator<>(ComparatorTraverser.convertComparator((List) this.getComparators()));
        if (this.chainedComparator.isShuffle())
            traverserSet.shuffle();
        else
            traverserSet.sort(this.chainedComparator);
    }

    @Override
    public void addComparator(final Comparator<S> comparator) {
        if (comparator instanceof TraversalComparator)
            this.integrateChild(((TraversalComparator) comparator).getTraversal());
        this.comparators.add(comparator);
    }

    @Override
    public void modulateBy(final Traversal.Admin<?, ?> traversal) {
        this.addComparator(new TraversalComparator(traversal, Order.incr));
    }

    @Override
    public void modulateBy(final Traversal.Admin<?, ?> traversal, final Comparator comparator) {
        this.addComparator(new TraversalComparator(traversal, comparator));
    }

    @Override
    public List<Comparator<S>> getComparators() {
        return this.comparators.isEmpty() ? Collections.singletonList((Comparator) Order.incr) : Collections.unmodifiableList(this.comparators);
    }

    @Override
    public String toString() {
        return StringFactory.stepString(this, this.comparators);
    }

    @Override
    public int hashCode() {
        int result = super.hashCode();
        for (final Comparator<S> comparator : this.comparators) {
            result ^= comparator.hashCode();
        }
        return result;
    }

    @Override
    public Set<TraverserRequirement> getRequirements() {
        return this.getSelfAndChildRequirements(TraverserRequirement.BULK, TraverserRequirement.OBJECT);
    }

    @Override
    public <S, E> List<Traversal.Admin<S, E>> getLocalChildren() {
        return Collections.unmodifiableList(this.comparators.stream()
                .filter(comparator -> comparator instanceof TraversalComparator)
                .map(traversalComparator -> ((TraversalComparator<S, E>) traversalComparator).getTraversal())
                .collect(Collectors.toList()));
    }

    @Override
    public void addLocalChild(final Traversal.Admin<?, ?> localChildTraversal) {
        this.addComparator(new TraversalComparator<>((Traversal.Admin) localChildTraversal, Order.incr));
    }

    @Override
    public OrderGlobalStep<S> clone() {
        final OrderGlobalStep<S> clone = (OrderGlobalStep<S>) super.clone();
        clone.comparators = new ArrayList<>();
        for (final Comparator<S> comparator : this.comparators) {
            clone.addComparator(comparator instanceof TraversalComparator ? ((TraversalComparator) comparator).clone() : comparator);
        }
        clone.chainedComparator = null;
        return clone;
    }
<<<<<<< HEAD

    /*@Override
    public void setTraversal(final Traversal.Admin<?, ?> parentTraversal) {
        super.setTraversal(parentTraversal);
        integrateChild(this.keyTraversal);
        integrateChild(this.valueTraversal);
        integrateChild(this.reduceTraversal);
    }*/


=======
>>>>>>> 636dc2b7
}<|MERGE_RESOLUTION|>--- conflicted
+++ resolved
@@ -124,7 +124,6 @@
         clone.chainedComparator = null;
         return clone;
     }
-<<<<<<< HEAD
 
     /*@Override
     public void setTraversal(final Traversal.Admin<?, ?> parentTraversal) {
@@ -134,7 +133,4 @@
         integrateChild(this.reduceTraversal);
     }*/
 
-
-=======
->>>>>>> 636dc2b7
 }