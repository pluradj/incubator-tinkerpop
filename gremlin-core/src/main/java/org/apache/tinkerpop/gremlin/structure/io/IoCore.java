--- conflicted
+++ resolved
@@ -53,15 +53,9 @@
         return GryoIo.build();
     }
 
-<<<<<<< HEAD
-    public static Io.Builder createIoBuilder(String graphFormat) throws ClassNotFoundException, IllegalAccessException, InstantiationException {
-        Class<Io.Builder> ioBuilderClass = (Class<Io.Builder>) Class.forName(graphFormat);
-        Io.Builder ioBuilder = ioBuilderClass.newInstance();
-=======
     public static Io.Builder createIoBuilder(final String graphFormat) throws ClassNotFoundException, IllegalAccessException, InstantiationException {
         final Class<Io.Builder> ioBuilderClass = (Class<Io.Builder>) Class.forName(graphFormat);
         final Io.Builder ioBuilder = ioBuilderClass.newInstance();
->>>>>>> 450a70ca
         return ioBuilder;
     }
 }