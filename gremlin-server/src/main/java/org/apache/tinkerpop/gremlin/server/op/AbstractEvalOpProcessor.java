/*
 * Licensed to the Apache Software Foundation (ASF) under one
 * or more contributor license agreements.  See the NOTICE file
 * distributed with this work for additional information
 * regarding copyright ownership.  The ASF licenses this file
 * to you under the Apache License, Version 2.0 (the
 * "License"); you may not use this file except in compliance
 * with the License.  You may obtain a copy of the License at
 *
 * http://www.apache.org/licenses/LICENSE-2.0
 *
 * Unless required by applicable law or agreed to in writing,
 * software distributed under the License is distributed on an
 * "AS IS" BASIS, WITHOUT WARRANTIES OR CONDITIONS OF ANY
 * KIND, either express or implied.  See the License for the
 * specific language governing permissions and limitations
 * under the License.
 */
package org.apache.tinkerpop.gremlin.server.op;

import com.codahale.metrics.Timer;
import org.apache.tinkerpop.gremlin.driver.Tokens;
import org.apache.tinkerpop.gremlin.driver.message.RequestMessage;
import org.apache.tinkerpop.gremlin.driver.message.ResponseMessage;
import org.apache.tinkerpop.gremlin.driver.message.ResponseStatusCode;
import org.apache.tinkerpop.gremlin.groovy.engine.GremlinExecutor;
import org.apache.tinkerpop.gremlin.groovy.jsr223.TimedInterruptTimeoutException;
import org.apache.tinkerpop.gremlin.process.traversal.Operator;
import org.apache.tinkerpop.gremlin.process.traversal.Order;
import org.apache.tinkerpop.gremlin.process.traversal.Pop;
import org.apache.tinkerpop.gremlin.process.traversal.Scope;
import org.apache.tinkerpop.gremlin.server.OpProcessor;
import org.apache.tinkerpop.gremlin.structure.Column;
import org.apache.tinkerpop.gremlin.structure.T;
import org.apache.tinkerpop.gremlin.server.Context;
import org.apache.tinkerpop.gremlin.server.GremlinServer;
import org.apache.tinkerpop.gremlin.server.ResponseHandlerContext;
import org.apache.tinkerpop.gremlin.server.Settings;
import org.apache.tinkerpop.gremlin.server.util.MetricManager;
import org.apache.tinkerpop.gremlin.util.function.ThrowingConsumer;
import org.apache.tinkerpop.gremlin.util.iterator.IteratorUtils;
import io.netty.channel.ChannelHandlerContext;
import org.codehaus.groovy.control.MultipleCompilationErrorsException;
import org.slf4j.Logger;
import org.slf4j.LoggerFactory;

import javax.script.Bindings;
import javax.script.SimpleBindings;
import java.util.Arrays;
import java.util.HashSet;
import java.util.Iterator;
import java.util.Map;
import java.util.Optional;
import java.util.Set;
import java.util.concurrent.CompletableFuture;
import java.util.concurrent.TimeoutException;
import java.util.function.Supplier;
import java.util.regex.Pattern;

import static com.codahale.metrics.MetricRegistry.name;

/**
 * A base {@link org.apache.tinkerpop.gremlin.server.OpProcessor} implementation that helps with operations that deal
 * with script evaluation functions.
 *
 * @author Stephen Mallette (http://stephen.genoprime.com)
 */
public abstract class AbstractEvalOpProcessor extends AbstractOpProcessor {
    private static final Logger logger = LoggerFactory.getLogger(AbstractEvalOpProcessor.class);
    private static final Logger auditLogger = LoggerFactory.getLogger(GremlinServer.AUDIT_LOGGER_NAME);
    public static final Timer evalOpTimer = MetricManager.INSTANCE.getTimer(name(GremlinServer.class, "op", "eval"));

    /**
     * The maximum number of parameters that can be passed on a script evaluation request.
     */
    public static final String CONFIG_MAX_PARAMETERS = "maxParameters";

    /**
     * Default number of parameters allowed on a script evaluation request.
     */
    public static final int DEFAULT_MAX_PARAMETERS = 16;

    protected int maxParameters = DEFAULT_MAX_PARAMETERS;

    /**
     * This may or may not be the full set of invalid binding keys.  It is dependent on the static imports made to
     * Gremlin Server.  This should get rid of the worst offenders though and provide a good message back to the
     * calling client.
     * <p/>
     * Use of {@code toUpperCase()} on the accessor values of {@link T} solves an issue where the {@code ScriptEngine}
     * ignores private scope on {@link T} and imports static fields.
     */
    protected static final Set<String> INVALID_BINDINGS_KEYS = new HashSet<>();

    static {
        INVALID_BINDINGS_KEYS.addAll(Arrays.asList(
                T.id.name(), T.key.name(),
                T.label.name(), T.value.name(),
                T.id.getAccessor(), T.key.getAccessor(),
                T.label.getAccessor(), T.value.getAccessor(),
                T.id.getAccessor().toUpperCase(), T.key.getAccessor().toUpperCase(),
                T.label.getAccessor().toUpperCase(), T.value.getAccessor().toUpperCase()));

        for (Column enumItem : Column.values()) {
            INVALID_BINDINGS_KEYS.add(enumItem.name());
        }

        for (Order enumItem : Order.values()) {
            INVALID_BINDINGS_KEYS.add(enumItem.name());
        }

        for (Operator enumItem : Operator.values()) {
            INVALID_BINDINGS_KEYS.add(enumItem.name());
        }

        for (Scope enumItem : Scope.values()) {
            INVALID_BINDINGS_KEYS.add(enumItem.name());
        }

        for (Pop enumItem : Pop.values()) {
            INVALID_BINDINGS_KEYS.add(enumItem.name());
        }
    }

    protected AbstractEvalOpProcessor(final boolean manageTransactions) {
        super(manageTransactions);
    }

    /**
     * Provides an operation for evaluating a Gremlin script.
     */
    public abstract ThrowingConsumer<Context> getEvalOp();

    /**
     * A sub-class may have additional "ops" that it will service.  Calls to {@link #select(Context)} that are not
     * handled will be passed to this method to see if the sub-class can service the requested op code.
     */
    public abstract Optional<ThrowingConsumer<Context>> selectOther(final RequestMessage requestMessage) throws OpProcessorException;

    @Override
    public ThrowingConsumer<Context> select(final Context ctx) throws OpProcessorException {
        final RequestMessage message = ctx.getRequestMessage();
        logger.debug("Selecting processor for RequestMessage {}", message);

        final ThrowingConsumer<Context> op;
        switch (message.getOp()) {
            case Tokens.OPS_EVAL:
                op = validateEvalMessage(message).orElse(getEvalOp());
                break;
            case Tokens.OPS_INVALID:
                final String msgInvalid = String.format("Message could not be parsed.  Check the format of the request. [%s]", message);
                throw new OpProcessorException(msgInvalid, ResponseMessage.build(message).code(ResponseStatusCode.REQUEST_ERROR_MALFORMED_REQUEST).statusMessage(msgInvalid).create());
            default:
                op = selectOther(message).orElseThrow(() -> {
                    final String msgDefault = String.format("Message with op code [%s] is not recognized.", message.getOp());
                    return new OpProcessorException(msgDefault, ResponseMessage.build(message).code(ResponseStatusCode.REQUEST_ERROR_MALFORMED_REQUEST).statusMessage(msgDefault).create());
                });
        }

        return op;
    }

    protected Optional<ThrowingConsumer<Context>> validateEvalMessage(final RequestMessage message) throws OpProcessorException {
        if (!message.optionalArgs(Tokens.ARGS_GREMLIN).isPresent()) {
            final String msg = String.format("A message with an [%s] op code requires a [%s] argument.", Tokens.OPS_EVAL, Tokens.ARGS_GREMLIN);
            throw new OpProcessorException(msg, ResponseMessage.build(message).code(ResponseStatusCode.REQUEST_ERROR_INVALID_REQUEST_ARGUMENTS).statusMessage(msg).create());
        }

        if (message.optionalArgs(Tokens.ARGS_BINDINGS).isPresent()) {
            final Map bindings = (Map) message.getArgs().get(Tokens.ARGS_BINDINGS);
            if (IteratorUtils.anyMatch(bindings.keySet().iterator(), k -> null == k || !(k instanceof String))) {
                final String msg = String.format("The [%s] message is using one or more invalid binding keys - they must be of type String and cannot be null", Tokens.OPS_EVAL);
                throw new OpProcessorException(msg, ResponseMessage.build(message).code(ResponseStatusCode.REQUEST_ERROR_INVALID_REQUEST_ARGUMENTS).statusMessage(msg).create());
            }

            final Set<String> badBindings = IteratorUtils.set(IteratorUtils.<String>filter(bindings.keySet().iterator(), INVALID_BINDINGS_KEYS::contains));
            if (!badBindings.isEmpty()) {
                final String msg = String.format("The [%s] message supplies one or more invalid parameters key of [%s] - these are reserved names.", Tokens.OPS_EVAL, badBindings);
                throw new OpProcessorException(msg, ResponseMessage.build(message).code(ResponseStatusCode.REQUEST_ERROR_INVALID_REQUEST_ARGUMENTS).statusMessage(msg).create());
            }

            // ignore control bindings that get passed in with the "#jsr223" prefix - those aren't used in compilation
            if (IteratorUtils.count(IteratorUtils.filter(bindings.keySet().iterator(), k -> !k.toString().startsWith("#jsr223"))) > maxParameters) {
                final String msg = String.format("The [%s] message contains %s bindings which is more than is allowed by the server %s configuration",
                        Tokens.OPS_EVAL, bindings.size(), maxParameters);
                throw new OpProcessorException(msg, ResponseMessage.build(message).code(ResponseStatusCode.REQUEST_ERROR_INVALID_REQUEST_ARGUMENTS).statusMessage(msg).create());
            }
        }

        return Optional.empty();
    }

    /**
     * A generalized implementation of the "eval" operation.  It handles script evaluation and iteration of results
     * so as to write {@link ResponseMessage} objects down the Netty pipeline.  It also handles script timeouts,
     * iteration timeouts, metrics and building bindings.  Note that result iteration is delegated to the
     * {@link #handleIterator} method, so those extending this class could override that method for better control
     * over result iteration.
     *
     * @param context The current Gremlin Server {@link Context}
     * @param gremlinExecutorSupplier A function that returns the {@link GremlinExecutor} to use in executing the
     *                                script evaluation.
     * @param bindingsSupplier A function that returns the {@link Bindings} to provide to the
     *                         {@link GremlinExecutor#eval} method.
     * @see #evalOpInternal(ResponseHandlerContext, Supplier, BindingSupplier)
     */
    protected void evalOpInternal(final Context context, final Supplier<GremlinExecutor> gremlinExecutorSupplier,
                                  final BindingSupplier bindingsSupplier) throws OpProcessorException {
        final ResponseHandlerContext rhc = new ResponseHandlerContext(context);
        try {
            evalOpInternal(rhc, gremlinExecutorSupplier, bindingsSupplier);
        } catch (Exception ex) {
            // Exceptions may occur on after the script started executing, therefore corresponding errors must be
            // reported via the ResponseHandlerContext.
            logger.warn("Unable to process script evaluation request: " + ex, ex);
            rhc.writeAndFlush(ResponseMessage.build(context.getRequestMessage())
                    .code(ResponseStatusCode.SERVER_ERROR)
                    .statusAttributeException(ex)
                    .statusMessage(ex.getMessage()).create());
        }
    }

    /**
     * A variant of {@link #evalOpInternal(Context, Supplier, BindingSupplier)} that is suitable for use in situations
     * when multiple threads may produce {@link ResponseStatusCode#isFinalResponse() final} response messages
     * concurrently.
     * @see #evalOpInternal(Context, Supplier, BindingSupplier)
     */
    protected void evalOpInternal(final ResponseHandlerContext rhc, final Supplier<GremlinExecutor> gremlinExecutorSupplier,
                                  final BindingSupplier bindingsSupplier) throws OpProcessorException {
        final Context context = rhc.getContext();
        final Timer.Context timerContext = evalOpTimer.time();
        final RequestMessage msg = context.getRequestMessage();
        final GremlinExecutor gremlinExecutor = gremlinExecutorSupplier.get();
        final Settings settings = context.getSettings();

        final Map<String, Object> args = msg.getArgs();

        final String script = (String) args.get(Tokens.ARGS_GREMLIN);
        final String language = args.containsKey(Tokens.ARGS_LANGUAGE) ? (String) args.get(Tokens.ARGS_LANGUAGE) : null;
        final Bindings bindings = new SimpleBindings();

        // sessionless requests are always transaction managed, but in-session requests are configurable.
        final boolean managedTransactionsForRequest = manageTransactions ?
                true : (Boolean) args.getOrDefault(Tokens.ARGS_MANAGE_TRANSACTION, false);

        // timeout override
        final long seto = args.containsKey(Tokens.ARGS_SCRIPT_EVAL_TIMEOUT) ?
                Long.parseLong(args.get(Tokens.ARGS_SCRIPT_EVAL_TIMEOUT).toString()) : settings.scriptEvaluationTimeout;

        final GremlinExecutor.LifeCycle lifeCycle = GremlinExecutor.LifeCycle.build()
                .scriptEvaluationTimeoutOverride(seto)
                .afterFailure((b,t) -> {
                    if (managedTransactionsForRequest) attemptRollback(msg, context.getGraphManager(), settings.strictTransactionManagement);
                })
                .beforeEval(b -> {
                    try {
                        b.putAll(bindingsSupplier.get());
                    } catch (OpProcessorException ope) {
                        // this should bubble up in the GremlinExecutor properly as the RuntimeException will be
                        // unwrapped and the root cause thrown
                        throw new RuntimeException(ope);
                    }
                })
                .withResult(o -> {
                    final Iterator itty = IteratorUtils.asIterator(o);

                    logger.debug("Preparing to iterate results from - {} - in thread [{}]", msg, Thread.currentThread().getName());
                    if (settings.authentication.enableAuditLog) {
                        String address = context.getChannelHandlerContext().channel().remoteAddress().toString();
                        if (address.startsWith("/") && address.length() > 1) address = address.substring(1);
                        auditLogger.info("User with address {} requested: {}", address, script);
                    }

                    try {
                        handleIterator(rhc, itty);
                    } catch (Exception ex) {
                        if (managedTransactionsForRequest) attemptRollback(msg, context.getGraphManager(), settings.strictTransactionManagement);

                        // wrap up the exception and rethrow. the error will be written to the client by the evalFuture
                        // as it will completeExceptionally in the GremlinExecutor
                        throw new RuntimeException(ex);
                    }
                }).create();

        final CompletableFuture<Object> evalFuture = gremlinExecutor.eval(script, language, bindings, lifeCycle);

        evalFuture.handle((v, t) -> {
            timerContext.stop();

            if (t != null) {
                if (t instanceof OpProcessorException) {
                    rhc.writeAndFlush(((OpProcessorException) t).getResponseMessage());
                } else if (t instanceof TimedInterruptTimeoutException) {
                    // occurs when the TimedInterruptCustomizerProvider is in play
                    final String errorMessage = String.format("A timeout occurred within the script during evaluation of [%s] - consider increasing the limit given to TimedInterruptCustomizerProvider", msg);
                    logger.warn(errorMessage);
                    rhc.writeAndFlush(ResponseMessage.build(msg).code(ResponseStatusCode.SERVER_ERROR_TIMEOUT)
                            .statusMessage("Timeout during script evaluation triggered by TimedInterruptCustomizerProvider")
                            .statusAttributeException(t).create());
<<<<<<< HEAD
=======
                } else if (t instanceof org.apache.tinkerpop.gremlin.groovy.jsr223.TimedInterruptTimeoutException) {
                    // occurs when the TimedInterruptCustomizerProvider is in play
                    final String errorMessage = String.format("A timeout occurred within the script during evaluation of [%s] - consider increasing the limit given to TimedInterruptCustomizerProvider", msg);
                    logger.warn(errorMessage);
                    rhc.writeAndFlush(ResponseMessage.build(msg).code(ResponseStatusCode.SERVER_ERROR_TIMEOUT)
                            .statusMessage("Timeout during script evaluation triggered by TimedInterruptCustomizerProvider")
                            .statusAttributeException(t).create());
>>>>>>> 37476a2b
                } else if (t instanceof TimeoutException) {
                    final String errorMessage = String.format("Script evaluation exceeded the configured threshold for request [%s]", msg);
                    logger.warn(errorMessage, t);
                    rhc.writeAndFlush(ResponseMessage.build(msg).code(ResponseStatusCode.SERVER_ERROR_TIMEOUT)
                            .statusMessage(t.getMessage())
                            .statusAttributeException(t).create());
                } else {
                    // try to trap the specific jvm error of "Method code too large!" to re-write it as something nicer,
                    // but only re-write if it's the only error because otherwise we might lose some other important
                    // information related to the failure. at this point, there hasn't been a scenario that has
                    // presented itself where the "Method code too large!" comes with other compilation errors so
                    // it seems that this message trumps other compilation errors to some reasonable degree that ends
                    // up being favorable for this problem
                    if (t instanceof MultipleCompilationErrorsException && t.getMessage().contains("Method code too large!") &&
                            ((MultipleCompilationErrorsException) t).getErrorCollector().getErrorCount() == 1) {
                        final String errorMessage = String.format("The Gremlin statement that was submitted exceed the maximum compilation size allowed by the JVM, please split it into multiple smaller statements - %s", trimMessage(msg));
                        logger.warn(errorMessage);
                        rhc.writeAndFlush(ResponseMessage.build(msg).code(ResponseStatusCode.SERVER_ERROR_SCRIPT_EVALUATION)
                                .statusMessage(errorMessage)
                                .statusAttributeException(t).create());
                    } else {
                        logger.warn(String.format("Exception processing a script on request [%s].", msg), t);
                        rhc.writeAndFlush(ResponseMessage.build(msg).code(ResponseStatusCode.SERVER_ERROR_SCRIPT_EVALUATION)
                                .statusMessage(t.getMessage())
                                .statusAttributeException(t).create());
                    }
                }
            }

            return null;
        });
    }

    /**
     * Used to decrease the size of a Gremlin script that triggered a "method code too large" exception so that it
     * doesn't log a massive text string nor return a large error message.
     */
    private RequestMessage trimMessage(final RequestMessage msg) {
        final RequestMessage trimmedMsg = RequestMessage.from(msg).create();
        if (trimmedMsg.getArgs().containsKey(Tokens.ARGS_GREMLIN))
            trimmedMsg.getArgs().put(Tokens.ARGS_GREMLIN, trimmedMsg.getArgs().get(Tokens.ARGS_GREMLIN).toString().substring(0, 1021) + "...");

        return trimmedMsg;
    }

    @FunctionalInterface
    public interface BindingSupplier {
        public Bindings get() throws OpProcessorException;
    }
}<|MERGE_RESOLUTION|>--- conflicted
+++ resolved
@@ -298,16 +298,6 @@
                     rhc.writeAndFlush(ResponseMessage.build(msg).code(ResponseStatusCode.SERVER_ERROR_TIMEOUT)
                             .statusMessage("Timeout during script evaluation triggered by TimedInterruptCustomizerProvider")
                             .statusAttributeException(t).create());
-<<<<<<< HEAD
-=======
-                } else if (t instanceof org.apache.tinkerpop.gremlin.groovy.jsr223.TimedInterruptTimeoutException) {
-                    // occurs when the TimedInterruptCustomizerProvider is in play
-                    final String errorMessage = String.format("A timeout occurred within the script during evaluation of [%s] - consider increasing the limit given to TimedInterruptCustomizerProvider", msg);
-                    logger.warn(errorMessage);
-                    rhc.writeAndFlush(ResponseMessage.build(msg).code(ResponseStatusCode.SERVER_ERROR_TIMEOUT)
-                            .statusMessage("Timeout during script evaluation triggered by TimedInterruptCustomizerProvider")
-                            .statusAttributeException(t).create());
->>>>>>> 37476a2b
                 } else if (t instanceof TimeoutException) {
                     final String errorMessage = String.format("Script evaluation exceeded the configured threshold for request [%s]", msg);
                     logger.warn(errorMessage, t);
