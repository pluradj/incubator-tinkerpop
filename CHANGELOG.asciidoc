////
Licensed to the Apache Software Foundation (ASF) under one or more
contributor license agreements.  See the NOTICE file distributed with
this work for additional information regarding copyright ownership.
The ASF licenses this file to You under the Apache License, Version 2.0
(the "License"); you may not use this file except in compliance with
the License.  You may obtain a copy of the License at

  http://www.apache.org/licenses/LICENSE-2.0

Unless required by applicable law or agreed to in writing, software
distributed under the License is distributed on an "AS IS" BASIS,
WITHOUT WARRANTIES OR CONDITIONS OF ANY KIND, either express or implied.
See the License for the specific language governing permissions and
limitations under the License.
////
= TinkerPop3 CHANGELOG

== TinkerPop 3.2.0 (Nine Inch Gremlins)

image::https://raw.githubusercontent.com/apache/tinkerpop/master/docs/static/images/nine-inch-gremlins.png[width=185]

[[release-3-2-7]]
=== TinkerPop 3.2.7 (Release Date: NOT OFFICIALLY RELEASED YET)

<<<<<<< HEAD
* `ReferenceVertex` was missing its `label()` string. `ReferenceElement` now supports all label handling.
=======
* Fixed a bug where bytecode containing lambdas would randomly select a traversal source from bindings.
* Deprecated `GremlinScriptEngine.eval()` methods and replaced them with new overloads that include the specific `TraversalSource` to bind to.
>>>>>>> 30185646
* Added `GraphHelper.cloneElements(Graph original, Graph clone)` to the `gremlin-test` module to quickly clone a graph.
* Bump to GMavenPlus 1.6.
* Added better error message for illegal use of `repeat()`-step.
* Fixed a bug in `RangeByIsCountStrategy` that led to unexpected behaviors when predicates were used with floating point numbers.
* Bump to Jackson 2.8.10.
* Added an `EmbeddedRemoteConnection` so that it's possible to mimic a remote connection within the same JVM.
* Supported interruption for remote traversals.
* Allow the `:remote` command to accept a `Cluster` object defined in the console itself.
* The Console's `plugin.txt` file is only updated if there were manually uninstalled plugins.
* Fixed a bug in `MatchStep` where mid-traversal `where()` variables were not being considered in start-scope.
* Generalized `MatchStep` to locally compute all clauses with barriers (not just reducing barriers).
* Ensured that plugins were applied in the order they were configured.
* Fixed a bug in `Neo4jGremlinPlugin` that prevented it from loading properly in the `GremlinPythonScriptEngine`.
* Fixed a bug in `ComputerVerificationStrategy` where child traversals were being analyzed prior to compilation.
* Fixed a bug that prevented Gremlin from ordering lists and streams made of mixed number types.

[[release-3-2-6]]
=== TinkerPop 3.2.6 (Release Date: August 21, 2017)

This release also includes changes from <<release-3-1-8, 3.1.8>>.

* Bump to Netty 4.0.50
* Registered `HashMap$TreeNode` to Gryo.
* Fixed a lambda-leak in `SackValueStep` where `BiFunction` must be tested for true lambda status.
* Fixed a bug in `RangeByIsCountStrategy` that broke any `ConnectiveStep` that included a child traversal with an optimizable pattern.
* Allowed access to `InjectStep.injections` for `TraversalStrategy` analysis.
* Exceptions that occur during result iteration in Gremlin Server will now return `SCRIPT_EVALUATION_EXCEPTION` rather than `SERVER_ERROR`.
* `AddEdgeStep` attaches detached vertices prior to edge creation.
* Added graph element GraphSON serializers in Gremlin-Python.
* Initialization scripts for Gremlin Server will not timeout.
* Added Gremlin.Net.
* `ProfileTest` is now less stringent about assertions which will reduce burdens on providers.
* `GremlinExecutor` begins timeout of script evaluation at the time the script was submitted and not from the time it began evaluation.
* `ReferenceFactory` and `DetachedFactory` now detach elements in collections accordingly.
* Deprecated `GryoLiteMessageSerializerV1d0` in favor of `HaltedTraverserStrategy`.
* Deprecated the `useMapperFromGraph` configuration option for Gremlin Server serializers.
* `JavaTranslator` is now smart about handling `BulkSet` and `Tree`.
* Added annotations to the traversal metrics pretty print.
* `EdgeOtherVertexStep` is no longer final and can be extended by providers.
* `EdgeVertexStep` is no longer final and can be extended by providers.
* Deprecated `Transaction.submit(Function)`.
* Fixed `HADOOP_GREMLIN_LIBS` parsing for Windows.
* Improved GraphSON serialization performance around `VertexProperty`.
* Changed some tests in `EventStrategyProcessTest` which were enforcing some unintended semantics around transaction state.
* Added WsAndHttpChannelizer and SaslAndHttpBasicAuthenticationHandler to be allow for servicing Http and Websocket requests to the same server
* Added deep copy of `Bytecode` to `DefaultTraversal.clone()`.

==== Bugs

* TINKERPOP-1385 Refactor Profiling test cases
* TINKERPOP-1679 Detached side-effects aren't attached when remoted
* TINKERPOP-1683 AbstractHadoopGraphComputer on Windows
* TINKERPOP-1691 Some EventStrategyProcessTest assume element state is synced in memory
* TINKERPOP-1704 XXXTranslators are not being respective of BulkSet and Tree.
* TINKERPOP-1727 Bytecode object shallow copied when traversals are cloned
* TINKERPOP-1742 RangeByIsCountStrategy fails for ConnectiveSteps
* TINKERPOP-1743 LambdaRestrictionStrategy does not catch lambdas passed to sack()
* TINKERPOP-1744 Gremlin .NET: Exception from sync execution gets wrapped in AggregateException

==== Improvements

* TINKERPOP-741 Remove Options For Transaction Retry
* TINKERPOP-915 Gremlin Server supports REST and Websockets simultanteously
* TINKERPOP-920 Test case needed for ensuring same cardinality for key.
* TINKERPOP-1552 C# Gremlin Language Variant
* TINKERPOP-1669 EdgeVertexStep should be designed for extension
* TINKERPOP-1676 Improve GraphSON 2.0 Performance  *(breaking)*
* TINKERPOP-1688 Include TraversalMetrics annotation in pretty print
* TINKERPOP-1694 Deprecate useMapperFromGraph
* TINKERPOP-1701 HaltedTraverserStrategy should recurse into collections for detachment.
* TINKERPOP-1703 Make EdgeOtherVertexStep non-final
* TINKERPOP-1708 Add a "Note on Scopes" document
* TINKERPOP-1709 Add a list of all the steps that support by()/from()/to()/as()/option()
* TINKERPOP-1710 Add a note on tree() by-modulation and uniqueness of tree branches.
* TINKERPOP-1714 Gremlin Server scriptEvaluationTimeout should take into account request arrival time
* TINKERPOP-1718 Deprecate GryoLiteMessageSerializerV1d0
* TINKERPOP-1748 Callout comments break code snippets
* TINKERPOP-1749 Bump to Netty 4.0.50

[[release-3-2-5]]
=== TinkerPop 3.2.5 (Release Date: June 12, 2017)

This release also includes changes from <<release-3-1-7, 3.1.7>>.

* Fixed folding of multiple `hasId()`'s into `GraphStep`.
* Added string performance options to `StarGraph`.
* Fixed a bug in `until(predicate)` where it was actually calling `emit(predicate)`.
* Fixed inconsistency in GraphSON serialization of `Path` where properties of graph elements were being included when serialized.
* Improved performance and memory usage of GraphSON when serializing `TinkerGraph` and graph elements.
* Removed use of `stream()` in `DetachedEdge` and `DetachedVertex`.
* Deprecated a constructor in `DetachedEdge` that made use of `Pair` in favor of a new one that just uses the objects that were in the `Pair`.
* Improved error messaging on the `g.addV(Object...)` when passing an invalid arguments.
* Reduced memory usage for TinkerGraph deserialization in GraphSON by streaming vertices and edges.
* Added the `gremlin-archetype-dsl` to demonstrate how to structure a Maven project for a DSL.
* Developed and documented patterns for Domain Specific Language implementations.
* Removed the Groovy dependency from `gremlin-python` and used Groovy Templates and the `gmavenplus-plugin` to generate the python GLV classes.
* Now using Groovy `[...]` map notation in `GroovyTranslator` instead of `new LinkedHashMap(){{ }}`.
* Maintained type information on `Traversal.promise()`.
* Propagated exception to `Future` instead of calling thread in `RemoteConnection`.
* Fixed a bug in `RepeatUnrollStrategy` where `LoopsStep` and `LambdaHolder` should invalidate the strategy's application.
* Deprecated `authentication.className` setting in favor of using `authentication.authenticator`.
* Added `authentication.authenticationHandler` setting.
* Added abstraction to authorization to allow users to plug in their own `AbstractAuthorizationHandler` implementations.
* Fixed a `NullPointerException` bug in `B_LP_O_S_SE_SL_Traverser`.
* `PathRetractionStrategy` now uses the marker-model to reduce recursive lookups of invalidating steps.
* `ProfileStrategy` now uses the marker-model to reduce recursive lookups of `ProfileSideEffectStep`.
* `Mutating` steps now implement `Scoping` interface.
* Fixed a step id compilation bug in `AddVertexStartStep`, `AddVertexStep`, `AddEdgeStep`, and `AddPropertyStep`.
* Added more details to Gremlin Server client side messages - exception hierarchy and stack trace.
* Deprecated "Exception-Class" in the Gremlin Server HTTP protocol in favor of the new "exceptions" field.
* De-registered metrics on Gremlin Server shutdown.
* Added "help" command option on `:remote config` for plugins that support that feature in the Gremlin Console.
* Allowed for multiple scripts and related arguments to be passed to `gremlin.sh` via `-i` and `-e`.
* `LABELED_PATH` requirement is now set if any step in the traversal is labeled.
* Updated `PathRetractionStrategy` to not run if the provided traversal contains a `VertexProgramStep` that has a `LABELED_PATH` requirement.
* Added various metrics to the `GremlinGroovyScriptEngine` around script compilation and exposed them in Gremlin Server.
* Moved the `caffeine` dependency down to `gremlin-groovy` and out of `gremlin-server`.
* Improved script compilation in `GremlinGroovyScriptEngine` to use better caching, log long compile times and prevent failed compilations from recompiling on future requests.
* Synchronized script compilation.
* Logged Script compilation times.
* Prevented failed scripts from recompiling.
* Logged warnings for scripts that take "too long" to compile.
* Improved memory usage of the `GremlinGroovyScriptEngine`.
* Added `cyclicPath().from().to().by()` support to `GraphTraversal`.
* Added `simplePath().from().to().by()` support to `GraphTraversal`.
* Added `path().from().to()` support to `GraphTraversal` so sub-paths can be isolated from the current path.
* Added `FromToModulating` interface for use with `to()`- and `from()`-based step modulators.
* Added `Path.subPath()` which supports isolating a sub-path from `Path` via to/from-labels.
* Fixed `NullPointerException` in `GraphMLReader` that occurred when an `<edge>` didn't have an ID field and the base graph supported ID assignment.
* Added `ScopingStrategy` which will computer and provide all `Scoping` steps with the path labels of the global `Traversal`.
* Split `ComputerVerificationStrategy` into two strategies: `ComputerVerificationStrategy` and `ComputerFinalizationStrategy`.
* Removed `HasTest.g_V_hasId_compilationEquality` from process test suite as it makes too many assumptions about provider compilation.
* Deprecated `CustomizerProvider` infrastructure.
* Deprecated `PluginAcceptor` infrastructure.
* Improved consistency of the application of bindings to `GremlinScriptEngine` implementations in the `BindingsGremlinPlugin`.
* Fixed a bug in OLAP `ComputerAwareStep` where end-step labels were not being appended to the traverser correctly.
* Refactor `SparkContext` handler to support external kill and stop operations.
* Fixed an optimization bug in `LazyBarrierStrategy` around appending barriers to the end of a `Traversal`.
* Fixed an optimization bug in `PathRetractionStrategy` around appending barriers to the end of a `Traversal`.
* `TraverserIterator` in GremlinServer is smart to try and bulk traversers prior to network I/O.
* Improved error handling of compilation failures for very large or highly parameterized script sent to Gremlin Server.
* Fixed a bug in `RangeByIsCountStrategy` that changed the meaning of inner traversals.
* Improved Gremlin-Python Driver implementation by adding a threaded client with basic connection pooling and support for pluggable websocket clients.
* Changed `GraphManager` from a final class implementation to an interface.
* Updated `GraphManager` interface to include methods for opening/instantiating a graph and closing a graph.
* Implemented `DefaultGraphManager` to include previous `GraphManager` functionality and adhere to updated interface.
* Deprecated `GraphManager.getGraphs()` and added `GraphManager.getGraphNames()`.
* Deprecated `GraphManager.getTraversalSources()` and added `GraphManager.getTraversalSourceNames()`.
* Fixed a bug so now users can supply a YAML with an empty `staticVariableTypes` to be used by the `FileSandboxExtension`

==== Bugs

* TINKERPOP-1258 HasTest.g_V_hasId_compilationEquality makes GraphStep assumptions
* TINKERPOP-1528 CountByIsRangeStrategy fails for a particular query
* TINKERPOP-1626 choose() is buggy in OLAP
* TINKERPOP-1638 count() is optimized away in where()
* TINKERPOP-1640 ComputerVerificationStrategy gives false errors
* TINKERPOP-1652 Disable PathRetractionStrategy strategy if VertexProgramStep has LABELLED_PATH requirement
* TINKERPOP-1660 Documentation links should not link to TINKERPOP-xxxx branches
* TINKERPOP-1666 NPE in FileSandboxExtension if staticVariableTypes is empty in supplied YAML file
* TINKERPOP-1668 RepeatUnrollStrategy should not execute if there is a LoopStep used.
* TINKERPOP-1670 End type lost when using promise()
* TINKERPOP-1673 GroovyTranslator produces Gremlin that can't execute on :remote
* TINKERPOP-1675 RemoteStep#processNextStart() throws CompletionException instead of underlying exception
* TINKERPOP-1681 Multiple hasId's are or'd into GraphStep

==== Improvements

* TINKERPOP-761 Some basic mathematical functions / steps
* TINKERPOP-786 Patterns for DSL Development
* TINKERPOP-1044 ResponseMessage should contain server-side exception name.
* TINKERPOP-1095 Create a custom ScriptContext
* TINKERPOP-1266 Make memory available to benchmarks configurable
* TINKERPOP-1303 add help for :remote config for Gephi Plugin
* TINKERPOP-1340 docs do not state at what version an API was introduced (or deprecated)
* TINKERPOP-1387 from and to modulators for path steps
* TINKERPOP-1438 Consider GraphManager as an interface*(breaking)*
* TINKERPOP-1453 Allow Gremlin-Python to handle asynchronous failure
* TINKERPOP-1577 Provide support for Python3 or Python2 in the Docker builds.
* TINKERPOP-1599 implement real gremlin-python driver
* TINKERPOP-1614 Improve documentation for Graph.V() and Graph.E() on main docs page
* TINKERPOP-1618 Remove groovy dependency from gremlin-python
* TINKERPOP-1627 LazyBarrierStrategy should not append an end barrier.
* TINKERPOP-1631 Fix visibility issues with the BindingsGremlinPlugin
* TINKERPOP-1634 Deprecate old methods of GremlinGroovyScriptEngine customization
* TINKERPOP-1642 Improve performance of mutating traversals
* TINKERPOP-1644 Improve script compilation process and include metrics
* TINKERPOP-1653 Allow multiple scripts with arguments to be passed to the Console
* TINKERPOP-1657 Provide abstraction to easily allow different HttpAuth schemes
* TINKERPOP-1663 Validate a maximum for the number of parameters passed to Gremlin Server
* TINKERPOP-1665 Remove unittest from Gremlin-Python tests
* TINKERPOP-1671 Default method for RemoteConnection.submitAsync throws exception from submit on calling thread instead of failing the future
* TINKERPOP-1677 Bump Groovy to 2.4.11
* TINKERPOP-1680 Add string performance options to StarGraph

[[release-3-2-4]]
=== TinkerPop 3.2.4 (Release Date: February 8, 2017)

This release also includes changes from <<release-3-1-6, 3.1.6>>.

* Fixed a bug where `PathProcessor.keepLabels` were not being pushed down into child traversals by `PathRetractionStrategy`.
* Added default `MessagePassingReductionStrategy` for `GraphComputer` that can reduce the number of message passing iterations.
* Fixed a bug associated with user-provided maps and `GroupSideEffectStep`.
* `GroupBiOperator` no longer maintains a detached traversal and thus, no more side-effect related OLAP inconsistencies.
* Added `ProjectedTraverser` which wraps a traverser with a `List<Object>` of projected data.
* Fixed an optimization bug in `CollectingBarrierSteps` where the barrier was being consumed on each `addBarrier()`.
* `OrderGlobalStep` and `SampleGlobalStep` use `ProjectedTraverser` and now can work up to the local star graph in OLAP.
* SASL negotiation supports both a byte array and Base64 encoded bytes as a string for authentication to Gremlin Server.
* Deprecated all test suites in `gremlin-groovy-test` - Graph Providers no longer need to implement these.
* Deprecated `TinkerIoRegistry` replacing it with the more consistently named `TinkerIoRegistryV1d0`.
* Made error messaging more consistent during result iteration timeouts in Gremlin Server.
* Fixed a memory leak in the classloader for the `GremlinGroovyScriptEngine` where classes in the loader were not releasing from memory as a strong reference was always maintained.
* `PathRetractionStrategy` does not add a `NoOpBarrierStep` to the end of local children as its wasted computation in 99% of traversals.
* Fixed a bug in `AddVertexStartStep` where if a side-effect was being used in the parametrization, an NPE occurred.
* Fixed a bug in `LazyBarrierStrategy` where `profile()` was deactivating it accidentally.
* Fixed a bug in `RepeatUnrollStrategy` where stateful `DedupGlobalStep` was cloned and thus, maintained two deduplication sets.
* Added documentation around "terminal steps" in Gremlin: `hasNext()`, `next()`, `toList()`, etc.
* Added specific GraphSON serializers for `RequestMessage` and `ResponseMessage` in GraphSON 2.0.
* Added `CloseableIterator` to allow `Graph` providers who open expensive resources a way to let users release them.
* Fixed minor bug in `gremlin-driver` where closing a session-based `Client` without initializing it could generate an error.
* Relieved synchronization pressure in various areas of `TinkerGraphComputer`.
* Fixed an optimization bug in OLAP-based `DedupGlobalStep` where deduping occurred twice.
* `MemoryComputeKey` now implements `Cloneable` which is useful for `BiOperator` reducers that maintain thread-unsafe state.
* `TinkerGraphComputer` now supports distributed `Memory` with lock-free partition aggregation.
* `TinkerGraph` Gryo and GraphSON deserialization is now configured to use multi-properties.
* Changed behavior of `ElementHelper.areEqual(Property, Property)` to not throw exceptions with `null` arguments.
* Added `GryoVersion` for future flexibility when introducing a new verison of Gryo and moved serializer registrations to it.
* Fixed Gryo serialization of `ConnectiveP` instances.
* Lessened the severity of Gremlin Server logging when it encounters two or more serializers addressing the same mime type.
* Bumped to Netty 4.0.42.final.
* Added `ByteBuffer`, `InetAddress`, `Timestamp` to the list of Gryo supported classes.
* Fixed Gryo serialization of `Class`.
* Fixed GraphSON serialization of enums like `T`, `P`, etc. where values were overriding each other in the GraphSON type registry.
* Fixed a bug in Gremlin-Python around `__.__()` and `__.start()`.
* Fixed a bug around long serialization in Gremlin-Python when using Python3.
* Deprecated `TraversalSource.withBindings()` as it is no longer needed in Gremlin-Java and never was needed for other variants.
* Fixed a bug in Gremlin-Java `Bytecode` where anonymous traversals were not aware of parent bindings.
* Fixed a bug in Gremlin-Java GraphSON deserialization around `P.within()` and `P.without()`.
* Converted Spark process suite tests to "integration" tests.
* Fixed a bug in `InlineFilterStrategy` having to do with folding `HasContainers` into `VertexStep`.
* Deprecated `HasContainer.makeHasContainers()` which was used to dissect `AndP` and shouldn't be used at the TinkerPop-level.
* `GraphTraversal.has()` now will try and fold-left `HasContainer` if end step is a `HasContainerHolder`.
* Created explicit `P`-predicate methods for `GraphTraversal.hasXXX()`.
* Fixed a bug in `FilterRankStrategy` around `where().by()` ordering.
* Added another optimization in `RangeByIsCountStrategy`, that removes `count().is()` altogether if it's not needed.
* Fixed a OLAP `MatchStep.clone()`-bug that occurs when the `match()` is in a local child.
* Added another optimization in `RangeByIsCountStrategy`, that removes `count().is()` altogether if it's not needed.
* Fixed a bug in `RangeByIsCountStrategy` where labeled parents shouldn't have the strategy applied to their children.
* Fixed a bug in `PathRetractionStrategy` where `MatchEndStep` labels were being dropped when they shouldn't be.
* Added `TinkerGraphCountStrategy` which translates `g.V().map*.count()` patterns into direct `Map.size()` calls in `TinkerGraph`.
* Added `Path.head()` and `Path.isEmpty()` with default method implementations.
* Fixed a `NoSuchElementException` bug with `GroupXXXStep` where if the reduced `TraverserSet` is empty, don't add the key/value.
* Fixed a `NullPointerException` bug with profiling `GroupSideEffectStep` in OLTP.
* Improved ability to release resources in `GraphProvider` instances in the test suite.
* Factored `GremlinPlugin` functionality out of gremlin-groovy and into gremlin-core - related classes were deprecated.
* Added a `force` option for killing sessions without waiting for transaction close or timeout of a currently running job or multiple jobs.
* Deprecated `Session.kill()` and `Session.manualKill()`.
* Added `Traversal.promise()` method to allow for asynchronous traversal processing on "remote" traversals.
* Deprecated `RemoteConnection.submit(Bytecode)` in favor of `submitAsync(Bytecode)`.
* Added `choose(predicate,traversal)` and `choose(traversal,traversal)` to effect if/then-semantics (no else). Equivalent to `choose(x,y,identity())`.
* Removed `ImmutablePath.TailPath` as it is no longer required with new recursion model.
* Removed call stack recursion in `ImmutablePath`.
* Gremlin-Python serializes `Bytecode` as an object (instead of a JSON string) when submit over the `RemoteConnection`.
* Fixed the handling of the `DriverRemoteConnection` pass-through configurations to the driver.
* `IncidentToAdjacentStrategy` now uses a hidden label marker model to avoid repeated recursion for invalidating steps.
* `PathProcessorStrategy` can inline certain `where(traversal)`-steps in order to increase the likelihood of star-local children.
* `SparkGraphComputer` no longer starts a worker iteration if the worker's partition is empty.
* Added `ProjectStep.getProjectKeys()` for strategies that rely on such information.
* Added `VertexFeatures.supportsDuplicateMultiProperties()` for graphs that only support unique values in multi-properties.
* Deprecated the "performance" tests in `OptIn`.
* Deprecated `getInstance()` methods in favor of `instance()` for better consistency with the rest of the API.
* Block calls to "remote" traversal side-effects until the traversal read is complete which signifies an end to iteration.
* Added `Pick.none` and `Pick.any` to the serializers and importers.
* Added a class loader to `TraversalStrategies.GlobalCache` which guarantees strategies are registered prior to `GlobalCache.getStrategies()`.
* Fixed a severe bug where `GraphComputer` strategies are not being loaded until the second use of the traversal source.
* The root traversal now throws regular `NoSuchElementException` instead of `FastNoSuchElementException`. (*breaking*)
* Added a short sleep to prevent traversal from finishing before it can be interrupted during `TraversalInterruptionComputerTest`.
* Added support for SSL client authentication

==== Bugs

* TINKERPOP-1380 dedup() doesn't dedup in rare cases
* TINKERPOP-1384 Description of filter function in traversal documentation
* TINKERPOP-1428 profile() throws NPE for union(group, group)
* TINKERPOP-1521 Mutating steps don't recognize side-effects
* TINKERPOP-1525 Plug VertexProgram iteration leak on empty Spark RDD partitions
* TINKERPOP-1534 Gremlin Server instances leaking in tests
* TINKERPOP-1537 Python tests should not use hard-coded number of workers
* TINKERPOP-1547 Two bugs found associated with MatchStep: Path retraction and range count.
* TINKERPOP-1548 Traversals can complete before interrupted in TraversalInterruptionComputerTest
* TINKERPOP-1560 Cache in GroovyClassLoader may continue to grow
* TINKERPOP-1561 gremiln-python GraphSONWriter doesn't properly serialize long in Python 3.5
* TINKERPOP-1567 GraphSON deserialization fails with within('a')
* TINKERPOP-1573 Bindings don't work in coalesce
* TINKERPOP-1576 gremlin-python calls non-existent methods
* TINKERPOP-1581 Gremlin-Python driver connection is not thread safe.
* TINKERPOP-1583 PathRetractionStrategy retracts keys that are actually needed
* TINKERPOP-1585 OLAP dedup over non elements
* TINKERPOP-1587 Gremlin Server Subgraph Cardinality Not Respected
* TINKERPOP-1594 LazyBarrierStrategy does not activate with ProfileStep
* TINKERPOP-1605 gremlin-console 3.2.3 -e can no longer take paths relative to current working directory

==== Improvements

* TINKERPOP-887 FastNoSuchElementException hides stack trace in client code
* TINKERPOP-919 Features needs to specify whether 2 vertex properties with same key/value is allowed.
* TINKERPOP-932 Add ability to cancel script execution associated with a Gremlin Server Session
* TINKERPOP-1248 OrderGlobalStep should use local star graph to compute sorts, prior to reduction.
* TINKERPOP-1261 Side-effect group().by() can't handle user-defined maps
* TINKERPOP-1292 TinkerGraphComputer VertexProgramInterceptors
* TINKERPOP-1372 ImmutablePath should not use Java recursion (call stacks are wack)
* TINKERPOP-1433 Add steps to dev docs to help committers get their keys in order
* TINKERPOP-1434 Block calls to traversal side-effects until read is complete
* TINKERPOP-1471 IncidentToAdjacentStrategy use hidden marker to avoid repeated recursion.
* TINKERPOP-1473 Given PathRetractionStrategy, PathProcessorStrategy can be extended to support partial where() inlining.
* TINKERPOP-1482 has(x).has(y) chains should be has(x.and(y))
* TINKERPOP-1490 Provider a Future based Traversal.async(Function<Traversal,V>) terminal step
* TINKERPOP-1502 Chained has()-steps should simply left-append HasContainers in Gremlin-Java.
* TINKERPOP-1507 Pick.any and Pick.none are not in GraphSON or Gremlin-Python
* TINKERPOP-1508 Add choose(predicate,trueTraversal)
* TINKERPOP-1527 Do not override registered strategies in TraversalStrategies.GlobalCache
* TINKERPOP-1530 Consistent use of instance()
* TINKERPOP-1539 Create a ComplexTraversalTest with crazy nested gnarly traversals.
* TINKERPOP-1542 Add Path.isEmpty() with a default implementation.
* TINKERPOP-1562 Migrate ScriptEngine-related code to gremlin-core
* TINKERPOP-1570 Bump to Netty 4.0.42
* TINKERPOP-1582 TraversalOpProcessor does not support custom serializers
* TINKERPOP-1584 Add gryo serializers to support types covered in GraphSON
* TINKERPOP-1588 Added Terminal Steps section to the docs
* TINKERPOP-1589 Re-Introduce CloseableIterator
* TINKERPOP-1590 Create TinkerWorkerMemory and Partitioned Vertices
* TINKERPOP-1600 Consistent use of base 64 encoded bytes for SASL negotiation
* TINKERPOP-1602 Support SSL client certificate authentication
* TINKERPOP-1606 Refactor GroupStep to not have the reduction traversal included in its BiOperator.
* TINKERPOP-1610 Deprecate gremlin-groovy-test provider based tests
* TINKERPOP-1617 Create a SingleIterationStrategy which will do its best to rewrite OLAP traversals to not message pass.

[[release-3-2-3]]
=== TinkerPop 3.2.3 (Release Date: October 17, 2016)

This release also includes changes from <<release-3-1-5, 3.1.5>>.

* Restructured Gremlin-Python's GraphSON I/O package to make it easier for users to register serializers/deserializers. (*breaking*)
* Fixed a bug with `TraversalOpProcessor` that was returning a final result prior to committing the transaction.
* Fixed a bug in `ConnectiveStrategy` where infix and/or was not correctly reasoning on `choose()` `HasNextStep` injections.
* Increased performance of `CredentialGraph` authentication.
* Removed Java 8 stream usage from `TraversalHelper` for performance reasons.
* Fixed a bug in `RepeatStep` where `emit().as('x')` wasn't adding the step labels to the emit-traverser.
* Added `GraphComputing.atMaster(boolean)` to allow steps to know whether they are executing at master or distributed at workers.
* Fixed a bug in OLAP where `DedupGlobalStep` wasn't de-duping local master traversers.
* Added `HasContainerHolder.removeHasContainer()`-method with default `UnsupportedOperationException` implementation.
* `TraversalSource.withComputer()` is simplified to add a `VertexProgramStrategy`. Easier for language variants.
* Fixed a `Set`, `List`, `Map` bug in the various `Translators` where such collections were not being internally translated.
* Fixed a `Bytecode` bug where nested structures (map, list, set) were not being analyzed for bindings and bytecode conversions.
* Fixed a `String` bug in `GroovyTranslator` and `PythonTranslator` where if the string has double-quotes it now uses """ """.
* Added a default `TraversalStrategy.getConfiguration()` which returns the configuration needed to construct the strategy.
* `Computer` instances can be created with `Computer.create(Configuration)` and accessed via `Computer.getConf()`.
* Every `TraversalStrategy` can be created via a `Configuration` and a static `MyStrategy.create(Configuration)`.
* Added language-agnostic `TraversalStrategy` support in `Bytecode`.
* Added `PartitionStrategy.Builder.readPartitions()` and deprecated `PartitionStrategy.Builder.addPartition()`.
* A new version of `LazyBarrierStrategy` has been created and added to the default strategies.
* `FilterRankStrategy` now propagates labels "right" over non-`Scoping` filters.
* Fixed a bug in `ConnectiveP` where nested equivalent connectives should be inlined.
* Fixed a bug in `IncidentToAdjacentStrategy` where `TreeStep` traversals were allowed.
* Fixed a end-step label bug in `MatchPredicateStrategy`.
* Fixed a bug in `MatchPredicateStrategy` where inlined traversals did not have strategies applied to it.
* Fixed a bug in `RepeatUnrollStrategy` where inlined traversal did not have strategies applied to it.
* Fixed padding of prompt in Gremlin Console when the number of lines went beyond a single digit.
* Fixed GraphSON 2.0 namespace for `TinkerGraph` to be "tinker" instead of "gremlin".
* Dropped serialization support in GraphSON 2.0 for `Calendar`, `TimeZone`, and `Timestamp`.
* Added `TraversalHelper.copyLabels()` for copying (or moving) labels form one step to another.
* Added `TraversalHelper.applySingleLevelStrategies()` which will apply a subset of strategies but not walk the child tree.
* Added the concept that hidden labels using during traversal compilation are removed at the end during `StandardVerificationStrategy`. (*breaking*)
* Added `InlineFilterStrategy` which will determine if various `TraversalParent` children are filters and if so, inline them.
* Removed `IdentityRemovalStrategy` from the default listing as its not worth the clock cycles.
* Removed the "!" symbol in `NotStep.toString()` as it is confusing and the `NotStep`-name is sufficient.
* Fixed a bug in `TraversalVertexProgram` (OLAP) around ordering and connectives (i.e. `and()` and `or()`).
* Added `AbstractGremlinProcessTest.checkOrderedResults()` to make testing ordered results easier.
* `AbstractLambdaTraversal` now supports a `bypassTraversal` where it is possible for strategies to redefine such lambda traversals.
* Added an internal utility `ClassFilterStep` which determines if the traverser object's class is an instance of the provided class.
* `ConnectiveStep` extends `FilterStep` and thus, is more appropriately categorized in the step hierarchy.
* `PropertyMapStep` supports a provided traversal for accessing the properties of the element. (*breaking*)
* `SubgraphStrategy` now supports vertex property filtering.
* Fixed a bug in Gremlin-Python `P` where predicates reversed the order of the predicates.
* Added tests to `DedupTest` for the `dedup(Scope, String...)` overload.
* Added more detailed reference documentation for IO formats.
* Fixed a bug in serialization of `Lambda` instances in GraphSON, which prevented their use in remote traversals.
* Fixed a naming bug in Gremlin-Python where `P._and` and `P._or` should be `P.and_` and `P.or_`. (*breaking*)
* `where()` predicate-based steps now support `by()`-modulation.
* Added Gryo serialization for `Bytecode`.
* Moved utility-based serializers to `UtilSerializers` for Gryo - these classes were private and hence this change is non-breaking.
* `TraversalRing` returns a `null` if it does not contain traversals (previously `IdentityTraversal`).
* Deprecated `Graph.Exceptions.elementNotFoundException()` as it was not used in the code base outside of the test suite.
* Fixed a `JavaTranslator` bug where `Bytecode` instructions were being mutated during translation.
* Added `Path` to Gremlin-Python with respective GraphSON 2.0 deserializer.
* `Traversal` and `TraversalSource` now implement `AutoCloseable`.
* Added "keep-alive" functionality to the Java driver, which will send a heartbeat to the server when normal request activity on a connection stops for a period of time.
* Renamed the `empty.result.indicator` preference to `result.indicator.null` in Gremlin Console
* If `result.indicator.null` is set to an empty string, then no "result line" is printed in Gremlin Console.
* Deprecated `reconnectInitialDelay` on the Java driver.
* Added some validations to `Cluster` instance building.
* Produced better errors in `readGraph` of `GryoReader` and `GraphSONReader` if a `Vertex` cannot be found in the cache on edge loading.
* VertexPrograms can now declare traverser requirements, e.g. to have access to the path when used with `.program()`.
* New build options for `gremlin-python` where `-DglvPython` is no longer required.
* Added missing `InetAddress` to GraphSON extension module.
* Added new recipe for "Pagination".
* Added new recipe for "Recommendation".
* Added functionality to Gremlin-Server REST endpoint to forward Exception Messages and Class in HTTP Response
* Gremlin Server `TraversalOpProcessor` now returns confirmation upon `Op` `close`.
* Added `close` method Java driver and Python driver `DriverRemoteTraversalSideEffects`.

==== Bugs

* TINKERPOP-1423 IncidentToAdjacentStrategy should be disabled for tree steps
* TINKERPOP-1440 g:Path needs a GraphSON deserializer in Gremlin-Python
* TINKERPOP-1457 Groovy Lambdas for remote traversals not serializable
* TINKERPOP-1458 Gremlin Server doesn't return confirmation upon Traversal OpProcessor "close" op
* TINKERPOP-1466 PeerPressureTest has been failing recently
* TINKERPOP-1472 RepeatUnrollStrategy does not semi-compile inlined repeat traversal
* TINKERPOP-1476 TinkerGraph does not get typed with the right type name in GraphSON
* TINKERPOP-1495 Global list deduplication doesn't work in OLAP
* TINKERPOP-1500 and/or infix and choose() do not work correctly.
* TINKERPOP-1511 Remote client addV, V()

==== Improvements

* TINKERPOP-790 Implement AutoCloseable on TraversalSource
* TINKERPOP-944 Deprecate Graph.Exceptions.elementNotFound
* TINKERPOP-1189 SimpleAuthenticator over HttpChannelizer makes Gremlin Server pretty slow and consumes more CPU
* TINKERPOP-1249 Gremlin driver to periodically issue ping / heartbeat to gremlin server
* TINKERPOP-1280 VertexPrograms should declare traverser requirements
* TINKERPOP-1330 by()-modulation for where()
* TINKERPOP-1409 Make the "null" return in the gremlin console into something more understandable  *(breaking)*
* TINKERPOP-1431 Documentation generation requires tests to execute on gremlin-python
* TINKERPOP-1437 Add tests for dedup(Scope) in DedupTest
* TINKERPOP-1444 Benchmark bytecode->Traversal creation and implement GremlinServer cache if necessary.
* TINKERPOP-1448 gremlin-python should be Python 2/3 compatible
* TINKERPOP-1449 Streamline gremlin-python build
* TINKERPOP-1455 Provide String-based withStrategy()/withoutStrategy() for language variant usage
* TINKERPOP-1456 Support SubgraphStrategy.vertexProperties().
* TINKERPOP-1460 Deprecate reconnectInitialDelay in Java driver
* TINKERPOP-1464 Gryo Serialization for Bytecode
* TINKERPOP-1469 Get rid of Stream-usage in TraversalHelper
* TINKERPOP-1470 InlineFilterStrategy should try and P.or() has() children in OrSteps.
* TINKERPOP-1486 Improve API of RemoteConnection
* TINKERPOP-1487 Reference Documentation for IO
* TINKERPOP-1488 Make LazyBarrierStrategy part of the default TraversalStrategies *(breaking)*
* TINKERPOP-1492 RemoteStrategy or the RemoteConnection should append a lazy barrier().
* TINKERPOP-1423 IncidentToAdjacentStrategy should be disabled for tree steps
* TINKERPOP-1440 g:Path needs a GraphSON deserializer in Gremlin-Python
* TINKERPOP-1457 Groovy Lambdas for remote traversals not serializable
* TINKERPOP-1458 Gremlin Server doesn't return confirmation upon Traversal OpProcessor "close" op
* TINKERPOP-1466 PeerPressureTest has been failing recently
* TINKERPOP-1472 RepeatUnrollStrategy does not semi-compile inlined repeat traversal
* TINKERPOP-1495 Global list deduplication doesn't work in OLAP
* TINKERPOP-1500 and/or infix and choose() do not work correctly.
* TINKERPOP-1511 Remote client addV, V()

[[release-3-2-2]]
=== TinkerPop 3.2.2 (Release Date: September 6, 2016)

This release also includes changes from <<release-3-1-4, 3.1.4>>.

* Included GraphSON as a default serializer (in addition to Gryo, which was already present) in Gremlin Server if none are defined.
* Added `gremlin-python` package as a Gremlin language variant in Python.
* Added `Bytecode` which specifies the instructions and arguments used to construct a traversal.
* Created an experimental GraphSON representation of `Bytecode` that will be considered unstable until 3.3.0.
* Added `Translator` which allows from the translation of `Bytecode` into some other form (e.g. script, `Traversal`, etc.).
* Added `JavaTranslator`, `GroovyTranslator`, `PythonTranslator`, and `JythonTranslator` for translating `Bytecode` accordingly.
* Added `TranslationStrategy` to `gremlin-test` so translators can be tested against the process test suite.
* Added `Traversal.Admin.nextTraverser()` to get the next result in bulk-form (w/ default implementation).
* Added `TraversalSource.getAnonymousTraversalClass()` (w/ default implementation).
* Added `GremlinScriptEngine` interface which specifies a `eval(Bytecode, Bindings)` method.
* Deprecated `RemoteGraph` in favor of `TraversalSource.withRemote()` as it is more technically correct to tie a remote traversal to the `TraversalSource` than a `Graph` instance.
* `GremlinGroovyScriptEngine` implements `GremlinScriptEngine`.
* Added `GremlinJythonScriptEngine` which implements `GremlinScriptEngine`.
* Removed support for submitting a Java serialized `Traversal` to Gremlin Server.
* Removed a largely internal feature that supported automatic unrolling of traversers in the Gremlin Driver.
* Made it possible to directly initialize `OpProcessor` implementations with server `Settings`.
* Included GraphSON as a default serializer (in addition to Gryo, which was already present) in Gremlin Server if none are defined
* Introduced GraphSON 2.0.
* Deprecated `embedTypes` on the builder for `GraphSONMapper`.
* Bumped to Netty 4.0.40.final.
* Defaulted the `gremlinPool` setting in Gremlin Server to be zero, which will instructs it to use `Runtime.availableProcessors()` for that settings.
* Changed scope of log4j dependencies so that they would only be used in tests and the binary distributions of Gremlin Console and Server.
* Deprecated `Io.Builder.registry()` in favor of the newly introduced `Io.Builder.onMapper()`.
* Added new recipe for "Traversal Induced Values".
* Fixed a potential leak of a `ReferenceCounted` resource in Gremlin Server.
* Added class registrations for `Map.Entry` implementations to `GryoMapper`.
* Added methods to retrieve `Cluster` settings in `gremlin-driver`.
* Fixed a severe bug in `SubgraphStrategy`.
* Deprecated `SubgraphStrategy.Builder.vertexCriterion()/edgeCriterion()` in favor of `vertices()/edges()`.
* Fixed a small bug in `StandardVerificationStrategy` that caused verification to fail when `withPath` was used in conjunction with `ProfileStep`.
* Added color preferences
* Added input, result prompt preferences
* Added multi-line indicator in Gremlin Console

==== Bugs

* TINKERPOP-810 store not visible
* TINKERPOP-1151 slf4j-log4j12 / log4j is only required for testing *(breaking)*
* TINKERPOP-1383 publish-docs.sh might publish to current too early
* TINKERPOP-1390 IdentityRemoveStrategyTest fails randomly
* TINKERPOP-1400 SubgraphStrategy introduces infinite recursion if filter has Vertex/Edge steps.
* TINKERPOP-1405 profile() doesn't like withPath()

==== Improvements

* TINKERPOP-1037 Gremlin shell output coloring
* TINKERPOP-1226 Gremlin Console should :clear automagically after "Display stack trace."
* TINKERPOP-1230 Serialising lambdas for RemoteGraph
* TINKERPOP-1274 GraphSON Version 2.0
* TINKERPOP-1278 Implement Gremlin-Python and general purpose language variant test infrastructure
* TINKERPOP-1285 Gremline console does not differentiate between multi-line and single-line input
* TINKERPOP-1334 Provide a way to pull gremlin.driver.Cluster connection settings.
* TINKERPOP-1347 RemoteConnection needs to provide TraversalSideEffects. *(breaking)*
* TINKERPOP-1373 Default gremlinPool to number of cores
* TINKERPOP-1386 Bump to Netty 4.0.40.Final
* TINKERPOP-1392 Remove support for java serialized Traversal *(breaking)*
* TINKERPOP-1394 Fix links in Recipes doc
* TINKERPOP-1396 Traversal Induced Values Recipe
* TINKERPOP-1402 Impossible for graph implementations to provide a class resolver for Gryo IO
* TINKERPOP-1407 Default serializers for Gremlin Server
* TINKERPOP-1425 Use trailing underscores in gremlin-python

[[release-3-2-1]]
=== TinkerPop 3.2.1 (Release Date: July 18, 2016)

This release also includes changes from <<release-3-1-3, 3.1.3>>.

* `PathProcessor` steps now have the ability (if configured through a strategy) to drop `Traverser` path segments.
* `MatchStep` in OLTP has a lazy barrier to increase the probability of bulking.
* Added `PathRetractionStrategy` which will remove labeled path segments that will no longer be referenced.
* Added `Path.retract()` to support retracting paths based on labels.
* Optimized `ImmutablePath` and `MutablePath` equality code removing significant unnecessary object creation code.
* Bumped to Groovy 2.4.7.
* Added `RepeatUnrollStrategy` to linearize a `repeat()`-traversal if loop amount is known at compile time.
* Fixed a bug in `BranchStep` around child integration during `clone()`.
* Fixed a bug in `AbstractStep` around label set cloning.
* Added `TraversalStrategyPerformanceTest` for verifying the performance gains of optimization-based traversal strategies.
* `TraversalExplanation.prettyPrint()` exists which provides word wrapping and GremlinConsole is smart to use console width to control `toString()`.
* `TraversalOpProcessor` (`RemoteConnection`) uses `HaltedTraverserStrategy` metadata to determine detachment procedure prior to returning results.
* Allow DFS paths in `HADOOP_GREMLIN_LIBS`.
* Added a safer serializer infrastructure for use with `SparkGraphComputer` that uses `KryoSerializer` and the new `GryoRegistrator`.
* Added `HaltedTraverserStrategy` to allow users to get back different element detachments in OLAP.
* Fixed a `NullPointerException` bug around nested `group()`-steps in OLAP.
* Fixed a severe bug around halted traversers in a multi-job OLAP traversal chain.
* Ensure a separation of `GraphComputer` and `VertexProgram` configurations in `SparkGraphComputer` and `GiraphGraphComputer`.
* `PeerPressureVertexProgram` now supports dynamic initial vote strength calculations.
* Added `EmptyMemory` for ease of use when no memory exists.
* Updated `VertexComputing.generateProgram()` API to include `Memory`. *(breaking)*
* `ImmutablePath.TailPath` is now serializable like `ImmutablePath`.
* Added `ConfigurationCompilerProvider` which allows fine-grained control of some of the internal `GremlinGroovyScriptEngine` settings at the Groovy compilation level.
* Intoduced the `application/vnd.gremlin-v1.0+gryo-lite` serialization type to Gremlin Server which users "reference" elements rather than "detached".
* `GryoMapper` allows overrides of existing serializers on calls to `addCustom` on the builder.
* Added a traversal style guide to the recipes cookbook.
* Fixed a bug in master-traversal traverser propagation.
* Added useful methods for custom `VertexPrograms` to be used with `program()`-step.
* Increased the test coverage around traverser propagation within a multi-job OLAP traversal.
* Added tests to validate the status of a transaction immediately following calls to close.
* Added tests to ensure that threaded transactions cannot be re-used.
* `GraphFilter` helper methods are now more intelligent when determining edge direction/label legality.
* Added `GraphFilterStrategy` to automatically construct `GraphFilters` via traversal introspection in OLAP.
* Updated the Gephi Plugin to support Gephi 0.9.x.
* Increased the testing and scope of `TraversalHelper.isLocalStarGraph()`.
* Changed signature of `get_g_VXlistXv1_v2_v3XX_name` and `get_g_VXlistX1_2_3XX_name` of `VertexTest` to take arguments for the `Traversal` to be constructed by extending classes.
* Added `VertexProgramInterceptor` interface as a general pattern for `GraphComputer` providers to use for bypassing `GraphComputer` semantics where appropriate.
* Added `SparkStarBarrierInterceptor` that uses Spark DSL for local star graph traversals that end with a `ReducingBarrierStep`.
* Added `SparkInterceptorStrategy` which identifies which interceptor to use (if any) given the submitted `VertexProgram`.
* Added `SparkSingleIterationStrategy` that does not partition nor cache the graph RDD if the traversal does not message pass.
* Added more helper methods to `TraversalHelper` for handling scoped traversal children.
* Deprecated all "performance" tests based on "JUnit Benchmarks".
* `SparkGraphComputer` no longer shuffles empty views or empty outgoing messages in order to save time and space.
* `TraversalVertexProgram` no longer maintains empty halted traverser properties in order to save space.
* Added `List<P<V>>` constructors to `ConnectiveP`, `AndP`, and `OrP` for ease of use.
* Added support for interactive (`-i`) and execute (`-e`) modes for Gremlin Console.
* Displayed line numbers for script execution failures of `-e` and `-i`.
* Improved messaging around script execution errors in Gremlin Console.
* Added "help" support to Gremlin Console with the `-h` flag.
* Added options to better control verbosity of Gremlin Console output with `-Q`, `-V` and `-D`.
* Deprecated the `ScriptExecutor` - the `-e` option to `gremlin.sh` is now handled by `Console`.
* `Traversal` now allows cancellation with `Thread.interrupt()`.
* Added a Gremlin language variant tutorial teaching people how to embed Gremlin in a host programming language.

==== Bugs

* TINKERPOP-1281 Memory.HALTED_TRAVERSER transience is not sound.
* TINKERPOP-1305 HALTED_TRAVERSERS hold wrong information
* TINKERPOP-1307 NPE with OLTP nested group() in an OLAP group() traversal
* TINKERPOP-1323 ComputerVerificationStrategy fails for nested match() steps
* TINKERPOP-1341 UnshadedKryoAdapter fails to deserialize StarGraph when SparkConf sets spark.rdd.compress=true whereas GryoSerializer works
* TINKERPOP-1348 TraversalInterruptionTest success dependent on iteration order

==== Improvements

* TINKERPOP-818 Consider a P.type()
* TINKERPOP-946 Traversal respecting Thread.interrupt()
* TINKERPOP-947 Enforce semantics of threaded transactions as manual *(breaking)*
* TINKERPOP-1059 Add test to ensure transaction opening happens at read/write and not on close *(breaking)*
* TINKERPOP-1071 Enhance pre-processor output
* TINKERPOP-1091 Get KryoSerializer to work natively. *(breaking)*
* TINKERPOP-1120 If there is no view nor messages, don't create empty views/messages in SparkExecutor
* TINKERPOP-1144 Improve ScriptElementFactory
* TINKERPOP-1155 gremlin.sh -e doesn't log line numbers for errors
* TINKERPOP-1156 gremlin.sh could use a help text
* TINKERPOP-1157 gremlin.sh should allow you to execute a script and go interactive on error or completion
* TINKERPOP-1232 Write a tutorial demonstrating the 3 ways to write a Gremlin language variant.
* TINKERPOP-1254 Support dropping traverser path information when it is no longer needed.
* TINKERPOP-1268 Improve script execution options for console *(breaking)*
* TINKERPOP-1273 Deprecate old performance tests
* TINKERPOP-1276 Deprecate serializedResponseTimeout
* TINKERPOP-1279 Add Iterable<V> parameter constructor to ConnectiveP subclasses
* TINKERPOP-1282 Add more compliance tests around how memory and vertex compute keys are propagated in chained OLAP.
* TINKERPOP-1286 Add Recipes documentation
* TINKERPOP-1288 Support gremlin.spark.skipPartitioning configuration.
* TINKERPOP-1290 Create VertexProgramInterceptor as a pattern for GraphComputer strategies.
* TINKERPOP-1293 Implement GraphFilterStrategy as a default registration for GraphComputer
* TINKERPOP-1294 Deprecate use of junit-benchmarks
* TINKERPOP-1297 Gephi plugin on Gephi 0.9.x  *(breaking)*
* TINKERPOP-1299 Refactor TraversalVertexProgram to make it easier to understand.
* TINKERPOP-1308 Serialize to "reference" for Gremlin Server
* TINKERPOP-1310 Allow OLAP to return properties as Detached
* TINKERPOP-1321 Loosen coupling between TinkerPop serialization logic and shaded Kryo
* TINKERPOP-1322 Provide fine-grained control of CompilerConfiguration
* TINKERPOP-1328 Provide [gremlin-python] as an code executor in docs
* TINKERPOP-1331 HADOOP_GREMLIN_LIBS can only point to local file system
* TINKERPOP-1332 Improve .explain() Dialogue
* TINKERPOP-1338 Bump to Groovy 2.4.7
* TINKERPOP-1349 RepeatUnrollStrategy should unroll loops while maintaining equivalent semantics.
* TINKERPOP-1355 Design HasContainer for extension

[[release-3-2-0-incubating]]
=== TinkerPop 3.2.0 (Release Date: April 8, 2016)

This release also includes changes from <<release-3-1-2-incubating, 3.1.2-incubating>>.

* Bumped to Neo4j 2.3.3.
* Renamed variable `local` to `fs` in `HadoopGremlinPlugin` to avoid a naming conflict with `Scope.local`. *(breaking)*
* Added `GraphTraversal.optional()` which will use the inner traversal if it returns results, else it won't.
* `GroupStep` and `GroupSideEffectStep` make use of mid-traversal reducers to limit memory consumption in OLAP.
* Added `GraphTraversal.program(VertexProgram)` to allow arbitrary user vertex programs in OLAP.
* Added `GraphTraversal.project()` for creating a `Map<String,E>` given the current traverser and an arbitrary number of `by()`-modulators.
* `HADOOP_GREMLIN_LIBS` can now reference a directory in HDFS and will be used if the directory does not exist locally.
* Added `gremlin-benchmark` module with JMH benchmarking base classes that can be used for further benchmark development.
* `TraversalStrategies.GlobalCache` supports both `Graph` and `GraphComputer` strategy registrations.
* `select("a","b").by("name").by("age")`-style traversals now work in OLAP with new `PathProcessorStrategy`.
* `DedupGlobalStep` can now handle star-bound `by()`-modulators and scoped keys on `GraphComputer`.
* Added `Computer` which is a builder for `GraphComputers` that is serializable.
* `PersistedOutputRDD` now implements `PersistResultGraphAware` and thus, no more unneeded warnings when using it.
* Renamed `StandardTraversalMetrics` to `DefaultTraversalMetrics` given the `DefaultXXX`-convention throughout. *(breaking)*
* Bumped to Apache Hadoop 2.7.2.
* Fixed a bug around profiling and nested traversals.
* Added `gremlin.hadoop.defaultGraphComputer` so users can use `graph.compute()` with `HadoopGraph`.
* Added `gremlin.hadoop.graphReader` and `gremlin.hadoop.graphWriter` which can handled `XXXFormats` and `XXXRDDs`.
* Deprecated `gremlin.hadoop.graphInputFormat`, `gremlin.hadoop.graphOutputFormat`, `gremlin.spark.graphInputRDD`, and `gremlin.spark.graphOutputRDD`.
* If no configuration is provided to `HadoopPools` it uses the default configuration to create a pool once and only once per JVM.
* Implemented `RemoteGraph`, `RemoteConnection`, and `RemoteStrategy`.
* Added validation to `GryoMapper` Kryo identifiers before construction to prevent accidental duplicates.
* Added `GraphStep.addIds()` which is useful for `HasContainer` "fold ins."
* Added a static `GraphStep.processHashContainerIds()` helper for handling id-based `HasContainers`.
* `GraphStep` implementations should have `g.V().hasId(x)` and `g.V(x)` compile equivalently. *(breaking)*
* Optimized `ExpandableStepIterator` with simpler logic and increased the likelihood of bulking.
* Optimized `TraverserRequirement` calculations.
* `Step.addStart()` and `Step.addStarts()` now take `Traverser.Admin<S>` and `Traverser.Admin<S>`, respectively. *(breaking)*
* `Step.processNextStart()` and `Step.next()` now return `Traverser.Admin<E>`. *(breaking)*
* `Traversal.addTraverserRequirement()` method removed. *(breaking)*
* Fixed a `hashCode()` bug in `OrderGlobalStep` and `OrderLocalStep`.
* Added `OrderLimitStrategy` which will ensure that partitions are limited before being merged in OLAP.
* `ComparatorHolder` now separates the traversal from the comparator. *(breaking)*
* Bumped to Apache Spark 1.6.1.
* If no Spark serializer is provided then `GryoSerializer` is the default, not `JavaSerializer`.
* Added `Operator.sumLong` as a optimized binary operator intended to be used by `Memory` reducers that know they are dealing with longs.
* Traversers from `ComputerResultStep` are no longer attached. Attaching is only used in TinkerPop's test suite via `System.getProperties()`.
* Fixed a `hashCode()`/`equals()` bug in `MessageScope`.
* Fixed a severe `Traversal` cloning issue that caused inconsistent `TraversalSideEffects`.
* `TraversalSideEffects` remain consistent and usable across multiple chained OLAP jobs.
* Added `MemoryTraversalSideEffects` which wraps `Memory` in a `TraversalSideEffects` for use in OLAP.
* `TraversalSideEffects` are now fully functional in OLAP save that an accurate global view is possible at the start of an iteration (not during).
* Updated the `TraversalSideEffects` API to support registered reducers and updated `get()`-semantics. *(breaking)*
* Split existing `profile()` into `ProfileStep` and `ProfileSideEffectStep`.
* The `profile()`-step acts like a reducing barrier and emits `TraversalMetrics` without the need for `cap()`. *(breaking)*
* Added `LocalBarrier` interface to allow traversers to remain distributed during an iteration so as to reduce cluster traffic.
* Added `NoOpBarrierStep` as a `LocalBarrier` implementation of `LambdaCollectingBarrierStep(noOp)`.
* `AggregateStep` implements `LocalBarrier` and thus, doesn't needlessly communicate its barrier traversers.
* Fixed an OLAP-based `Barrier` synchronization bug.
* Fixed a semantic bug in `BranchStep` (and inheriting steps) where barriers reacted locally. *(breaking)*
* Added `MemoryComputeKey` for specification of `Memory` keys in `VertexProgram`. *(breaking)*
* Added `VertexComputeKey` for specification of vertex compute properties in `VertexProgram`. *(breaking)*
* Added `and`, `or`, and `addAll` to `Operator`.
* `Memory` API changed to support setting and adding values for reduction. *(breaking)*
* `Memory` keys can be marked as broadcast and only those values are sent to workers on each iterator.
* `Memory` keys can be marked transient and thus deleted at the end of the OLAP job.
* Vertex compute keys can be marked transient and thus deleted at the end of the OLAP job.
* `VertexProgram` API changed to support `MemoryComputeKey` and `VertexComputeKey`. *(breaking)*
* `TraversalVertexProgram` able to execute OLAP and OLTP traversal sections dynamically within the same job.
* Removed `FinalGet` interface as all post processing of reductions should be handled by the reducing step explicitly. *(breaking)*
* Simplified all `SupplyingBarrierStep` implementations as they no longer require `MapReduce` in OLAP.
* Simplified all `CollectingBarrierStep` implementations as they no longer require `MapReduce` in OLAP.
* Simplified all `ReducingBarrierStep` implementations as they no longer require `MapReduce` in OLAP.
* All steps in OLAP that used `MapReduce` now use `Memory` to do their reductions which expands the list of legal traversals.
* `GroupStep` simplified with `GroupHelper.GroupMap` no longer being needed. Related to the removal of `FinalGet`.
* OLAP side-effects that are no longer generated by `MapReduce` are simply stored in `ComputerResult.Memory` w/ no disk persistence needed. *(breaking)*
* Added `Generate` step interface which states that there could be a final generating phase to a side-effect or reduction (e.g. `GroupStep`).
* `Barrier` step interface is now the means by which non-parallel steps communicate with their counterparts in OLAP.
* Added `MemoryComputing` step interface which states that the step uses `MemoryComputeKeys` for its computation in OLAP.
* Added `PeerPressureVertexProgramStep` and `GraphTraversal.peerPressure()`.
* Added `PureTraversal` for handling pure and compiled versions of a `Traversal`. Useful in OLAP.
* Added `ScriptTraversal` which allows for delayed compilation of script-based `Traversals`.
* Simplified `VertexProgram` implementations with a `PureTraversal`-model and deprecated `ConfigurationTraversal`.
* Simplified script-based `Traversals` via `ScriptTraversal` and deprecated `TraversalScriptFunction` and `TraversalScriptHelper`.
* Added `TimesModulating` interface which allows the `Step` to decide how a `times()`-modulation should be handled.
* Added `ByModulating` interface which allows the `Step` to decide how a `by()`-modulation should be handled. *(breaking)*
* Simplified the `by()`-modulation patterns of `OrderGlobalStep` and `OrderLocalStep`.
* Added `GraphComputerTest.shouldSupportPreExistingComputeKeys()` to ensure existing compute keys are "revived." *(breaking)*
* Added `GraphComputerTest.shouldSupportJobChaining()` to ensure OLAP jobs can be linearly chained. *(breaking)*
* Fixed a bug in both `SparkGraphComputer` and `GiraphGraphComputer` regarding source data access in job chains.
* Expanded job chaining test coverage for `GraphComputer` providers.
* Added `TraversalHelper.onGraphComputer(traversal)`.
* `MapReduce.map()` no longer has a default implementation. This method must be implemented. *(breaking)*
* `TraversalVertexProgram` can work without a `GraphStep` start.
* Added `PageRankVertexProgramStep` and `GraphTraversal.pageRank()`.
* Added `TraversalVertexProgramStep` to support OLAP traversal job chaining.
* Added `VertexProgramStrategy` which compiles multiple OLAP jobs into a single traversal.
* Simplified the comparator model in `OrderGlobalStep` and `OrderLocalStep`.
* Refactored `TraversalSource` model to allow fluent-method construction of `TraversalSources`.
* Deprecated the concept of a `TraversalSource.Builder`.
* Removed the concept of a `TraversalEngine`. All `Traversal` modulations are now mediated by `TraversalStrategies`. *(breaking)*
* Added `SideEffectStrategy` for registering sideEffects in a spawned `Traversal`.
* Added `SackStrategy` for registering a sack for a spawned `Traversal`.
* Added `RequirementsStrategy` and `RequirementsStep` for adding dynamic `TraverserRequirements` to a `Traversal`.
* Removed `EngineDependentStrategy`.
* Renamed step interface `EngineDependent` to `GraphComputing` with method `onGraphComputer()`. *(breaking)*
* Cleaned up various `TraversalStrategy` tests now that `TraversalEngine` no longer exists.
* Added `GraphFilter` to support filtering out vertices and edges that won't be touched by an OLAP job.
* Added `GraphComputer.vertices()` and `GraphComputer.edges()` for `GraphFilter` construction. *(breaking)*
* `SparkGraphComputer`, `GiraphGraphComputer`, and `TinkerGraphComputer` all support `GraphFilter`.
* Added `GraphComputerTest.shouldSupportGraphFilter()` which verifies all filtered graphs have the same topology.
* Added `GraphFilterAware` interface to `hadoop-gremlin/` which tells the OLAP engine that the `InputFormat` handles filtering.
* `GryoInputFormat` and `ScriptInputFormat` implement `GraphFilterAware`.
* Added `GraphFilterInputFormat` which handles graph filtering for `InputFormats` that are not `GraphFilterAware`.
* Fixed a bug in `TraversalHelper.isLocalStarGraph()` which allowed certain illegal traversals to pass.
* Added `TraversalHelper.isLocalProperties()` to verify that the traversal does not touch incident edges.
* `GraphReader` I/O interface now has `Optional<Vertex> readGraph(InputStream, GraphFilter)`. Default `UnsupportedOperationException`.
* `GryoReader` does not materialize edges that will be filtered out and this greatly reduces GC and load times.
* Created custom `Serializers` for `SparkGraphComputer` message-passing classes which reduce graph sizes significantly.

==== Bugs

* TINKERPOP-951 Barrier steps provide unexpected results in Gremlin OLAP
* TINKERPOP-1057 GroupSideEffectStep doesn't use provided maps
* TINKERPOP-1103 Two objects fighting for local variable name in Gremlin Console *(breaking)*
* TINKERPOP-1149 TraversalXXXSteps Aren't Providing SideEffects
* TINKERPOP-1181 select(Column) should not use a LambdaMapStep
* TINKERPOP-1188 Semantics of BarrierSteps in TraversalParent global traversals is wrong. *(breaking)*
* TINKERPOP-1194 explain() seems broken
* TINKERPOP-1217 Repeated Logging of "The HadoopPools has not been initialized, using the default pool"

==== Improvements

* TINKERPOP-570 [Proposal] Provide support for OLAP to OLTP to OLAP to OLTP
* TINKERPOP-575 Implement RemoteGraph
* TINKERPOP-813 [Proposal] Make the Gremlin Graph Traversal Machine and Instruction Set Explicit
* TINKERPOP-872 Remove GroupCountStep in favor of new Reduce-based GroupStep
* TINKERPOP-890 Remove the concept of branch/ package. *(breaking)*
* TINKERPOP-958 Improve usability of .profile() step.
* TINKERPOP-962 Provide "vertex query" selectivity when importing data in OLAP. *(breaking)*
* TINKERPOP-968 Add first class support for an optional traversal
* TINKERPOP-971 TraversalSource should be fluent like GraphComputer *(breaking)*
* TINKERPOP-1016 Replace junit-benchmarks with JMH
* TINKERPOP-1021 Deprecate Order.valueIncr, Order.valueDecr, Order.keyIncr, and Order.keyDecr *(breaking)*
* TINKERPOP-1032 Clean up the conf/hadoop configurations
* TINKERPOP-1034 Bump to support Spark 1.5.2
* TINKERPOP-1069 Support Spark 1.6.0
* TINKERPOP-1082 INPUT_RDD and INPUT_FORMAT are bad, we should just have one key.
* TINKERPOP-1112 Create GryoSerializers for the Spark Payload classes.
* TINKERPOP-1121 FileSystemStorage needs to be smart about /.
* TINKERPOP-1132 Messenger.receiveMessages() Iterator should .remove().
* TINKERPOP-1140 TraversalVertexProgramStep in support of OLAP/OLTP conversions.
* TINKERPOP-1153 Add ByModulating and TimesModulating interfaces.
* TINKERPOP-1154 Create a ScriptTraversal which is Serializable and auto-compiles.
* TINKERPOP-1162 Add VertexProgram.getTransientComputeKeys() for removing scratch-data. *(breaking)*
* TINKERPOP-1163 GraphComputer's can have TraversalStrategies.
* TINKERPOP-1164 ReducingBarriersSteps should use ComputerMemory, not MapReduce.
* TINKERPOP-1166 Add Memory.reduce() as option to Memory implementations. *(breaking)*
* TINKERPOP-1173 If no Serializer is provided in Configuration, use GryoSerializer by default (Spark)
* TINKERPOP-1180 Add more optimized binary operators to Operator.
* TINKERPOP-1192 TraversalSideEffects should support registered reducers (binary operators).
* TINKERPOP-1193 Add a LocalBarrier interface.
* TINKERPOP-1199 Use "MicroMetrics" as the mutator of the TraversalMetrics.
* TINKERPOP-1206 ExpandableIterator can take a full TraverserSet at once -- Barriers.
* TINKERPOP-1209 ComparatorHolder should returns a Pair<Traversal,Comparator>. *(breaking)*
* TINKERPOP-1210 Provide an OrderLimitStep as an optimization.
* TINKERPOP-1219 Create a test case that ensures the provider's compilation of g.V(x) and g.V().hasId(x) is identical *(breaking)*
* TINKERPOP-1222 Allow default GraphComputer configuration
* TINKERPOP-1223 Allow jars in gremlin.distributedJars to be read from HDFS
* TINKERPOP-1225 Do a "rolling reduce" for GroupXXXStep in OLAP.
* TINKERPOP-1227 Add Metrics for the TraversalOpProcessor
* TINKERPOP-1234 program() step that takes arbitrary vertex programs
* TINKERPOP-1236 SelectDenormalizationStrategy for select().by(starGraph) in OLAP.
* TINKERPOP-1237 ProjectMap: For the Love of Die Faterland
* TINKERPOP-1238 Re-use Client instances in RemoteGraph tests

== TinkerPop 3.1.0 (A 187 On The Undercover Gremlinz)

image::https://raw.githubusercontent.com/apache/tinkerpop/master/docs/static/images/gremlin-gangster.png[width=185]

[[release-3-1-8]]
=== TinkerPop 3.1.8 (Release Date: August 21, 2017)

* Fixed a `MessageScope` bug in `TinkerGraphComputer`.
* Fixed a bug in `BigDecimal` divisions in `NumberHelper` that potentially threw an `ArithmeticException`.
* Non-deserializable exceptions no longer added to ScriptRecordReader IOExceptions.

==== Bugs

* TINKERPOP-1519 TinkerGraphComputer doesn't handle multiple MessageScopes in single iteration
* TINKERPOP-1736 Sack step evaluated by Groovy interprets numbers in an unexpected way
* TINKERPOP-1754 Spark can not deserialise some ScriptRecordReader parse exceptions

[[release-3-1-7]]
=== TinkerPop 3.1.7 (Release Date: June 12, 2017)

* Configured Modern and The Crew graphs to work with a integer `IdManager` when `TinkerFactory.createXXX()` is called.
* Added XSLT transform option to convert TinkerPop 2.x GraphML to 3.x GraphML.
* Added validation to `StarVertexProperty`.
* Bumped to Jackson 2.8.7.
* Fixed `EventStrategy` so that newly added properties trigger events with the name of the key that was added.
* Drop use of jitpack for the jbcrypt artifact - using the official one in Maven Central.
* Bumped to Groovy 2.4.11.

==== Improvements

* TINKERPOP-1504 MutationListener doesn't provide property key on property additions
* TINKERPOP-1608 TP2-to-TP3 GraphML XSLT
* TINKERPOP-1633 Use org.mindrot:jbcrypt v0.4
* TINKERPOP-1645 Bump to Groovy 2.4.9
* TINKERPOP-1654 Upgrade to jackson-databind 2.8.6+ in gremlin-shaded
* TINKERPOP-1659 Docker build should use maven settings.xml
* TINKERPOP-1664 StarVertexProperty#property should throw an NPE if the value is null

[[release-3-1-6]]
=== TinkerPop 3.1.6 (Release Date: February 3, 2017)

* Fixed bug in `IncidentToAdjacentStrategy`, it was missing some invalidating steps.
* Returned a confirmation on session close from Gremlin Server.
* Use non-default port for running tests on Gremlin Server.
* Fully shutdown metrics services in Gremlin Server on shutdown.
* Deprecated `tryRandomCommit()` in `AbstractGremlinTest` - the annotation was never added in 3.1.1, and was only deprecated via javadoc.
* Minor fixes to various test feature requirements in `gremlin-test`.
* Allow developers to pass options to `docker run` with TINKERPOP_DOCKER_OPTS environment variable

==== Bugs

* TINKERPOP-1493 Groovy project doesn't build on Windows
* TINKERPOP-1545 IncidentToAdjacentStrategy is buggy

==== Improvements

* TINKERPOP-1538 Gremlin Server spawned by test suites should use a different port
* TINKERPOP-1544 Return a confirmation of session close
* TINKERPOP-1556 Allow Hadoop to run on IPv6 systems
* TINKERPOP-1557 Improve docker build time with this one weird trick!
* TINKERPOP-1598 Bump to Grovy 2.4.8

[[release-3-1-5]]
=== TinkerPop 3.1.5 (Release Date: October 17, 2016)

* Improved handling of `Cluster.close()` and `Client.close()` to prevent the methods from hanging.
* Fixed a bug in `NotStep` where child requirements were not being analyzed.
* Fixed output redirection and potential memory leak in `GremlinGroovyScriptEngine`.
* Corrected naming of `g_withPath_V_asXaX_out_out_mapXa_name_it_nameX` and `g_withPath_V_asXaX_out_mapXa_nameX` in `MapTest`.
* Improved session cleanup when a close is triggered by the client.
* Removed the `appveyor.yml` file as the AppVeyor build is no longer enabled by Apache Infrastructure.
* Fixed TinkerGraph which was not saving on `close()` if the path only consisted of the file name.
* Fixed a bug in `RangeByIsCountStrategy` which didn't use the `NotStep` properly.

==== Bugs

* TINKERPOP-1158 gremlin.sh -v emits log4j initialization errors
* TINKERPOP-1391 issue with where filter
* TINKERPOP-1442 Killing session should make better attempt to cleanup
* TINKERPOP-1451 TinkerGraph persistence cannot handle a single file name as the graph location
* TINKERPOP-1467 Improve close() operations on the Java driver
* TINKERPOP-1478 Propogate ScriptEngine fixes from groovy to GremlinGroovyScriptEngine
* TINKERPOP-1512 gremlin-server-classic.yaml is broken

==== Improvements

* TINKERPOP-927 bin/publish-docs.sh should only upload diffs.
* TINKERPOP-1264 Improve BLVP docs
* TINKERPOP-1477 Make DependencyGrabberTest an integration test

[[release-3-1-4]]
=== TinkerPop 3.1.4 (Release Date: September 6, 2016)

* Improved the error provided by a client-side session if no hosts were available.
* Fixed a bug in `PropertiesTest` which assumed long id values.
* Fixed a bug in `StarGraph` around self-edges.
* Fixed a potential leak of a `ReferenceCounted` resource in Gremlin Server.
* Renamed distributions to make the prefix "apache-tinkerpop-" as opposed to just "apache-".
* Fixed a problem (previously thought resolved on 3.1.3) causing Gremlin Server to lock up when parallel requests were submitted on the same session if those parallel requests included a script that blocked indefinitely.
* Fixed bug in `TailGlobalStep` where excess bulk was not accounted for correctly.

==== Bugs

* TINKERPOP-1350 Server locks when submitting parallel requests on session
* TINKERPOP-1375 Possible ByteBuf leak for certain transactional scenarios
* TINKERPOP-1377 Closing a remote in "console mode" has bad message
* TINKERPOP-1379 unaccounted excess in TailGlobalStep
* TINKERPOP-1397 StarVertex self edge has buggy interaction with graph filters
* TINKERPOP-1419 Wrong exception when a SessionedClient is initialized with no available host

==== Improvements

* TINKERPOP-989 Default documentation should be reference/index.html
* TINKERPOP-1376 Rename TinkerPop artifacts
* TINKERPOP-1413 PropertiesTest#g_V_hasXageX_propertiesXnameX assumes that ids are longs
* TINKERPOP-1416 Write Gremlin Server log files somewhere during doc generation
* TINKERPOP-1418 CoreTraversalTests depend on missing functionality

[[release-3-1-3]]
=== TinkerPop 3.1.3 (Release Date: July 18, 2016)

* Fixed bug in `SubgraphStep` where features were not being checked properly prior to reading meta-properties.
* Ensured calls to `Result.hasNext()` were idempotent.
* Avoid hamcrest conflict by using mockito-core instead of mockito-all dependency in `gremlin-test`.
* Fixed bug in `GremlinExecutor` causing Gremlin Server to lock up when parallel requests were submitted on the same session if those parallel requests included a script that blocked indefinitely.
* Changed `GremlinExecutor` timeout scheduling so that the timer would not start until a time closer to the actual start of script evaluation.
* Fixed bug in `SubgraphStrategy` where step labels were not being propogated properly to new steps injected by the strategy.
* Fix incorrect test `FeatureRequirement` annotations.
* Defaulted to `Edge.DEFAULT` if no edge label was supplied in GraphML.
* Fixed bug in `IoGraphTest` causing IllegalArgumentException: URI is not hierarchical error for external graph implementations.
* Fixed bug in `GremlinGroovyScriptEngineFileSandboxTest` resource loading
* Improved `TinkerGraph` performance when iterating vertices and edges.
* Fixed a bug where timeout functions provided to the `GremlinExecutor` were not executing in the same thread as the script evaluation.
* Fixed a bug in the driver where many parallel requests over a session would sometimes force a connection to close and replace itself.
* Graph providers should no longer rely on the test suite to validate that hyphens work for property keys.
* Optimized a few special cases in `RangeByIsCountStrategy`.
* Added more "invalid" variable bindings to the list used by Gremlin Server to validate incoming bindings on requests.
* Fixed a bug where the `ConnectionPool` in the driver would not grow with certain configuration options.
* Fixed a bug where pauses in Gremlin Server writing to an overtaxed client would generate unexpected `FastNoSuchElementException` errors.
* Named the thread pool used by Gremlin Server sessions: "gremlin-server-session-$n".
* Fixed a bug in `BulkSet.equals()` which made itself apparent when using `store()` and `aggregate()` with labeled `cap()`.
* Fixed a bug where `Result.one()` could potentially block indefinitely under certain circumstances.
* Ensured that all asserts of vertex and edge counts were being applied properly in the test suite.
* Fixed bug in `gremlin-driver` where certain channel-level errors would not allow the driver to reconnect.
* `SubgraphStep` now consults the parent graph features to determine cardinality of a property.
* Use of `Ctrl-C` in Gremlin Console now triggers closing of open remotes.
* Bumped SLF4J to 1.7.21 as previous versions suffered from a memory leak.
* Fixed a bug in `Neo4jGraphStepStrategy` where it wasn't defined properly as a `ProviderOptimizationStrategy`.
* Renamed `AndTest.get_g_V_andXhasXage_gt_27X__outE_count_gt_2X_name` to `get_g_V_andXhasXage_gt_27X__outE_count_gte_2X_name` to match the traversal being tested.
* Fixed a self-loop bug in `StarGraph`.
* Added configuration option for disabling `:remote` timeout with `:remote config timeout none`.
* Added `init-tp-spark.sh` to Gremlin Console binary distribution.
* Fixed bug where use of `:x` in a Gremlin Console initialization script would generate a stack trace.
* Added configuration options to Gremlin Driver and Server to override the SSL configuration with an `SslContext`.
* Added driver configuration settings for SSL: `keyCertChainFile`, `keyFile` and `keyPassword`.
* Fixed bug where transaction managed sessions were not properly rolling back transactions for exceptions encountered during script evaluation.
* Fixed bug in `:uninstall` command if the default `/ext` directory was not used.
* Added support to Gremlin Driver to allow either plain text or GSSAPI SASL authentication allowing the client to pass the SASL mechanism in the request.
* Improved dryRun functionality for the docs processor. It's now possible to dry run (or full run) only specific files.
* Added precompile of `ScriptInputFormat` scripts to `ScriptRecordReader` to improve performance.

==== Bugs

* TINKERPOP-906 Install plugin always fails after first unresolved dependency
* TINKERPOP-1088 Preserve Cardinality in Subgraph
* TINKERPOP-1092 Gremlin Console init script with :x throws exception
* TINKERPOP-1139 [Neo4JGraph] GraphTraversal with SubgraphStrategy removes addLabelStep (as("b"))
* TINKERPOP-1196 Calls to Result.one() might block indefinitely
* TINKERPOP-1215 Labeled a SideEffectCapStep cause problems.
* TINKERPOP-1242 ScriptEngineTest randomly hangs indefinately.
* TINKERPOP-1257 Bad SackTest variable use.
* TINKERPOP-1265 Managed Session Eval Exceptions Rollback
* TINKERPOP-1272 Gremlin Console distribution needs bin/init-tp-spark.sh
* TINKERPOP-1284 StarGraph does not handle self-loops correctly.
* TINKERPOP-1300 Many asserts around vertex/edge counts on graphs not applied
* TINKERPOP-1317 IoGraphTest throws error: URI is not hierarchical
* TINKERPOP-1318 java.lang.NoSuchMethodError: org/hamcrest/Matcher.describeMismatch
* TINKERPOP-1319 several FeatureRequirement annotations are incorrect in gremlin-test
* TINKERPOP-1320 GremlinGroovyScriptEngineFileSandboxTest throws error: URI is not hierarchical
* TINKERPOP-1324 Better error for invalid args to addV()
* TINKERPOP-1350 Server locks when submitting parallel requests on session
* TINKERPOP-1351 Number of connections going beyond the pool max size
* TINKERPOP-1352 Connection Pool doesn't always grow
* TINKERPOP-1359 Exception thrown when calling subgraph() on Neo4jGraph
* TINKERPOP-1360 intermittent error in spark-gremlin integration test

==== Improvements

* TINKERPOP-939 Neo4jGraph should support HighAvailability (Neo4jHA).
* TINKERPOP-1003 Setting up latest/current links for bins and docs.
* TINKERPOP-1020 Provide --dryRun selectivity for "half publishing" docs.
* TINKERPOP-1063 TinkerGraph performance enhancements
* TINKERPOP-1229 More Descriptive Messaging for :remote console
* TINKERPOP-1260 Log for validate-distribution.sh
* TINKERPOP-1263 Pass SASL mechanism name through with initial SASL response
* TINKERPOP-1267 Configure Console for no timeout on remote requests
* TINKERPOP-1269 More SSL settings for driver
* TINKERPOP-1295 Precompile ScriptInputFormat scripts once during initialization of ScriptRecordReader
* TINKERPOP-1301 Provide Javadoc for ScriptInput/OutputFormat's
* TINKERPOP-1302 Ctrl-C should kill open remotes in Console
* TINKERPOP-1312 .count().is(0) is not properly optimized
* TINKERPOP-1314 Improve error detection in docs preprocessor
* TINKERPOP-1354 Include all static enum imports in request validation for bindings *(breaking)*

[[release-3-1-2-incubating]]
=== TinkerPop 3.1.2 (Release Date: April 8, 2016)

* Fixed two `NullPointerException`-potential situations in `ObjectWritable`.
* Provided Docker script that allows the execution of several build tasks within a Docker container.
* Added a per-request `scriptEvaluationTimeout` option to the Gremlin Server protocol.
* Changed `DriverRemoteAcceptor` to send scripts as multi-line.
* Fixed a bug in `gremlin-driver` where connections were not returning to the pool after many consecutive errors.
* Fixed a bug where `tree()` did not serialize into GraphSON.
* Bumped to SLF4j 1.7.19.
* Bumped to Apache Hadoop 2.7.2.
* Fixed a bug in `gremlin-driver` where a really fast call to get a `Future` to wait for a result might not register an error raised from the server.
* Fixed a severe bug where `LP_O_OB_P_S_SE_SL_Traverser` was not registered with `GryoMapper`.
* The future from `GremlinExecutor.eval()` is completed after the entire evaluation lifecyle is completed.
* Spark `Memory` uses `collect().iterator()` instead of `toLocalIterator()` to reduce noise in Spark UI.
* Added the `:remote console` option which flips the Gremlin Console into a remote-only mode where all script evaluation is routed to the currently configured remote, which removes the need to use the `:>` command.
* Added `allowRemoteConsole()` to the `RemoteAcceptor` interface.
* The `:remote` for `tinkerpop.server` now includes an option to establish the connection as a "session".
* Provided an implementation for calls to `SessionedClient.alias()`, which formerly threw an `UnsupportedOperationException`.
* Bumped to commons-collections 3.2.2.
* Fixed a bug where `OrderGlobalStep` and `OrderLocalStep` were not incorporating their children's traverser requirements.
* Fixed a compilation bug in `TraversalExplanation`.
* Fixed bug where a session explicitly closed was being closed again by session expiration.
* Improved the recovery options for `gremlin-driver` after failed requests to Gremlin Server.
* Added `maxWaitForSessionClose` to the settings for `gremlin-driver`.
* Bumped to Netty 4.0.34.Final.
* Added "interpreter mode" for the `ScriptEngine` and Gremlin Server which allows variables defined with `def` or a type to be recognized as "global".
* Bumped to Apache Groovy 2.4.6.
* Added the `gremlin-archetype-server` archetype that demonstrates
* Added the `gremlin-archetype-tinkergraph` archetype that demonstrates a basic project that uses TinkerGraph.
* Added `gremlin-archetype` module to house TinkerPop "examples".
* Fixed a condition where `ConnectionPool` initialization in the driver would present a `NullPointerException` on initialization if there were errors constructing the pool in full.
* Fixed a bug in the round-robin load balancing strategy in the driver would waste requests potentially sending messages to dead hosts.
* Added new Provider Documentation book - content for this book was extracted from the reference documentation.
* Fixed a bug where multiple "close" requests were being sent by the driver on `Client.close()`.
* Fixed an `Property` attach bug that shows up in serialization-based `GraphComputer` implementations.
* Fixed a pom.xml bug where Gremlin Console/Server were not pulling the latest Neo4j 2.3.2.
* Fixed bug in "round robin" load balancing in `gremlin-driver` where requests were wrongly being sent to the same host.
* Prevented the spawning of unneeded reconnect tasks in `gremlin-driver` when a host goes offline.
* Fixed bug preventing `gremlin-driver` from reconnecting to Gremlin Server when it was restarted.
* Better handled errors that occurred on commits and serialization in Gremlin Server to first break the result iteration loop and to ensure commit errors were reported to the client.
* Added GraphSON serializers for the `java.time.*` classes.
* Improved the logging of the Gremlin Server REST endpoint as it pertained to script execution failures.
* `TraversalExplanation` is now `Serializable` and compatible with GraphSON and Gryo serialization.
* Fixed a problem with global bindings in Gremlin Server which weren't properly designed to handle concurrent modification.
* Deprecated `ScriptElementFactory` and made the local `StarGraph` globally available for `ScriptInputFormat`'s `parse()` method.
* Improved reusability of unique test directory creation in `/target` for `AbstractGraphProvider`, which was formerly only available to Neo4j, by adding `makeTestDirectory()`.
* Optimized memory-usage in `TraversalVertexProgram`.
* `Graph` instances are not merely "closed" at the end of tests, they are "cleared" via `GraphProvider.clear()`, which should in turn cleans up old data for an implementation.
* Expanded the Gremlin Server protocol to allow for transaction management on in-session requests and updated the `gremlin-driver` to take advantage of that.
* Greatly reduced the amount of objects required in OLAP for the `ReducingBarrierStep` steps.
* Improved messages for the different distinct "timeouts" that a user can encounter with Gremlin Server.

==== Bugs

* TINKERPOP-1041 StructureStandardTestSuite has file I/O issues on Windows
* TINKERPOP-1105 SparkGraphComputer / Null Pointer Exceptions for properties traversals
* TINKERPOP-1106 Errors on commit in Gremlin Server don't register as exception on driver
* TINKERPOP-1125 RoundRobin load balancing always uses the second Host when size = 2
* TINKERPOP-1126 A single Host spawns many reconnect tasks
* TINKERPOP-1127 client fails to reconnect to restarted server
* TINKERPOP-1146 IoTest are not clearing the db after the test run
* TINKERPOP-1148 ConcurrentModificationException with bindings in Gremlin Server
* TINKERPOP-1150 Update pom file dependencies to work with Neo4j 2.3.2
* TINKERPOP-1159 Client sends multiple session close messages per host
* TINKERPOP-1168 Switch plugins in docs preprocessor
* TINKERPOP-1172 Reconnect to Gremlin Server previously marked as dead
* TINKERPOP-1175 Anonymous traversals can't be explained
* TINKERPOP-1184 Sessions not being closed properly
* TINKERPOP-1216 OrderStep or O_Traverser is broken
* TINKERPOP-1239 Excessive continual failure for requests can cause TimeoutException in driver
* TINKERPOP-1245 Gremlin shell starts incorrectly on OS X due to awk difference
* TINKERPOP-1251 NPE in ObjectWritable.toString
* TINKERPOP-1252 Failed Neo4j transaction can leave Neo4jTransaction in inconsistent state

==== Improvements

* TINKERPOP-732 gremlin-server GraphSON serializer issue with tree()
* TINKERPOP-916 Develop a better "simple" driver for testing and example purposes
* TINKERPOP-937 Extract the implementations sections of the primary documentation to its own book
* TINKERPOP-956 Connection errors tend to force a complete close of the channel
* TINKERPOP-1039 Enable auto-commit for session'd requests.
* TINKERPOP-1068 Bump to support jbcrypt-0.4m.jar
* TINKERPOP-1080 Bump Netty version - 4.0.34.Final
* TINKERPOP-1085 Establish TinkerPop "example" projects
* TINKERPOP-1096 Support aliasing for sessions in Gremlin Server
* TINKERPOP-1097 Gremlin Console supporting sessions
* TINKERPOP-1107 Provide a way to support global variables with sandboxing enabled
* TINKERPOP-1109 Make Gremlin Console better suited for system level installs
* TINKERPOP-1131 TraversalVertexProgram traverser management is inefficient memory-wise.
* TINKERPOP-1135 Improve GraphSON representation of java.time.* classes
* TINKERPOP-1137 Deprecate ScriptElementFactory and make star graph globally available
* TINKERPOP-1138 Improve messaging on server timeouts
* TINKERPOP-1147 Add serialization for TraversalExplanation
* TINKERPOP-1160 Add timeout configuration for time to wait for connection close
* TINKERPOP-1165 Tooling Support: Compile with -parameters
* TINKERPOP-1176 Bump Groovy version - 2.4.6
* TINKERPOP-1177 Improve documentation around Spark's storage levels
* TINKERPOP-1197 Document Gremlin Server available metrics
* TINKERPOP-1198 Bump commons-collections to 3.2.2
* TINKERPOP-1213 missing docs for has(label, key, value)
* TINKERPOP-1218 Usage of toLocalIterator Produces large amount of Spark Jobs

[[release-3-1-1-incubating]]
=== TinkerPop 3.1.1 (Release Date: February 8, 2016)

* Made `GryoRecordReader` more robust to 0 byte record splits.
* Fixed a constructor/serialization bug in `LP_O_OB_S_SE_SL_Traverser`.
* Added a lazy iterator, memory safe implementation of MapReduce to `SparkGraphComputer`.
* Added `MapReduce.combine()` support to `SparkGraphComputer`.
* Bumped to Neo4j 2.3.2.
* Fixed Java comparator contract issue around `Order.shuffle`.
* Optimized a very inefficient implementation of `SampleLocalStep`.
* Reduced the complexity and execution time of all `AbstractLambdaTraversal` instances.
* `DefaultTraversal` has a well defined `hashCode()` and `equals()`.
* Added serializers to Gryo for `java.time` related classes.
* Integrated `NumberHelper` in `SackFunctions`.
* Deprecated `VertexPropertyFeatures.supportsAddProperty()` which effectively was a duplicate of `VertexFeatures.supportsMetaProperties`.
* The Spark persistence `StorageLevel` can now be set for both job graphs and `PersistedOutputRDD` data.
* Added to the list of "invalid binding keys" allowed by Gremlin Server to cover the private fields of `T` which get exposed in the `ScriptEngine` on static imports.
* Added `BulkDumperVertexProgram` that allows to dump a whole graph in any of the supported IO formats (GraphSON, Gryo, Script).
* Fixed a bug around duration calculations of `cap()`-step during profiling.
* It is possible to completely avoid using HDFS with Spark if `PersistedInputRDD` and `PersistedOutpuRDD` are leveraged.
* `InputRDD` and `OutputRDD` can now process both graphs and memory (i.e. sideEffects).
* Removed Groovy specific meta-programming overloads for handling Hadoop `FileSystem` (instead, its all accessible via `FileSystemStorage`).
* Added `FileSystemStorage` and `SparkContextStorage` which both implement the new `Storage` API.
* Added `Storage` to the gremlin-core io-package which providers can implement to allow conventional access to data sources (e.g. `ls()`, `rm()`, `cp()`, etc.).
* Bumped to Spark 1.5.2.
* Bumped to Groovy 2.4.5.
* Added `--noClean` option in `bin/process-docs.sh` to prevent the script from cleaning Grapes and HDFS.
* Execute the `LifeCycle.beforeEval()` in the same thread that `eval()` is executed in for `GremlinExecutor`.
* Improved error handling of Gremlin Console initialization scripts to better separate errors in initialization script I/O versus execution of the script itself.
* Fixed a bug in `Graph.OptOut` when trying to opt-out of certain test cases with the `method` property set to "*".
* Added another `BulkLoader` implementation (`OneTimeBulkLoader`) that doesn't store temporary properties in the target graph.
* Added option to allow for a custom `ClassResolver` to be assigned to a `GryoMapper` instance.
* Fixed a `SparkGraphComputer` sorting bug in MapReduce that occurred when there was more than one partition.
* Added `strictTransactionManagement` to the Gremlin Server settings to indicate that the `aliases` parameter must be passed on requests and that transaction management will be scoped to the graphs provided in that argument.
* Fixed a `NullPointerException` bug in `PeerPressureVertexProgram` that occurred when an adjacency traversal was not provided.
* Standardized "test data directories" across all tests as generated by `TestHelper`.
* Fixed a bug in Gremlin Server where error messages were not always being passed back in the `statusMessage` field of the `ResponseMessage`.
* Added validation for parameter `bindings` to ensure that keys were `String` values.
* Improved Transaction Management consistency in Gremlin Server.
* Added `FileSandboxExtension` which takes a configuration file to white list methods and classes that can be used in `ScriptEngine` execution.
* Deprecated `SandboxExtension` and `SimpleSandboxExtension` in favor of `AbstractSandboxExtension` which provides better abstractions for those writing sandboxes.
* Fixed a long standing "view merge" issue requiring `reduceByKey()` on input data to Spark. It is no longer required.
* Added `Spark` static object to allow "file system" control of persisted RDDs in Spark.
* Added a Spark "job server" to ensure that persisted RDDs are not garbage collected by Spark.
* Improved logging control during builds with Maven.
* Fixed settings that weren't being passed to the Gremlin Driver `Cluster` through configuration file.
* `Column` now implements `Function`. The modulator `by(valueDecr)` can be replaced by `by(values,decr)` and thus, projection and order are separated.
* Added `InputRDDFormat` which wraps an `InputRDD` to make it accessible to Hadoop and not just Spark.
* Added `AbstractSparkTest` which handles closing `SparkContext` instances between tests now that we support persisted contexts.
* Fixed a serialization bug in `GryoSerializer` that made it difficult for graph providers to yield `InputRDDs` for `SparkGraphComputer`.
* `SparkGraphComputer` is now tested against Gryo, GraphSON, and `InputRDD` data sources.
* `HadoopElementIterator` (for Hadoop-Gremlin OLTP) now works for any `InputFormat`, not just `FileInputFormats`.
* Added `Traverser.Admin.getTags()` which are used to mark branches in a traversal (useful in `match()` and related future steps).
* Fixed the `Future` model for `GiraphGraphComputer` and `SparkGraphComputer` so that class loaders are preserved.
* Added support for arbitrary vertex ID types in `BulkLoaderVertexProgram`.
* Deprecated `credentialsDbLocation` from `SimpleAuthenticator` in Gremlin Server.
* `TinkerGraph` has "native" serialization in GraphSON, which enables it to be a return value from Gremlin Server.
* Improved the ability to embed Gremlin Server by providing a way to get the `ServerGremlinExecutor` and improve reusability of `AbstractEvalOpProcessor` and related classes.
* Added `Authenticator.newSaslNegotiator(InetAddress)` and deprecated the zero-arg version of that method.
* `ProfileStep` is now available off of `Traversal` via `profile()`. To be consistent with `Traversal.explain()`.
* If no comparator is provided to `order()`, `Order.incr` is assumed (previously, an exception occurred).
* Fixed various Gremlin-Groovy tests that assumed `toString()`-able ids.
* Split TinkerPop documentation into different directories.
* Added `explain()`-step which yields a `TraversalExplanation` with a pretty `toString()` detailing the compilation process.
* Fixed a traversal strategy ordering bug in `AdjacentToIncidentStrategy` and `IncidentToAdjacentStrategy`.
* Made a number of changes to improve traversal startup and execution performance.
* Added support for 'gremlin.tinkergraph.graphLocation' to accept a fully qualified class name that implements `Io.Builder` interface.

==== Bugs

* TINKERPOP-763 IsStep broken when profiling is enabled.
* TINKERPOP-972 Cluster::close does not shut down its executor
* TINKERPOP-973 BLVP shouldn't clear configuration properties
* TINKERPOP-976 Fail earlier if invalid version is supplied in validate-distribution.sh
* TINKERPOP-977 Dead link to traversal javadocs
* TINKERPOP-979 ComputerVerificationStrategy not picking up Order local traversal
* TINKERPOP-985 shouldPersistDataOnClose makes incorrect feature check
* TINKERPOP-990 Mixed types in VertexPropertyTest
* TINKERPOP-993 cyclicPath is not(simplePath)
* TINKERPOP-997 FeatureRequirementSet.SIMPLE should not require multi-property *(breaking)*
* TINKERPOP-1000 GremlinGroovyScriptEngineOverGraphTest failures
* TINKERPOP-1001 SugarLoaderPerformanceTest contains hardcoded vertex ids
* TINKERPOP-1002 Should rollback transaction after catching on close
* TINKERPOP-1006 Random error during builds: shouldReloadClassLoaderWhileDoingEvalInSeparateThread()
* TINKERPOP-1011 HadoopGraph can't re-attach when the InputFormat is not a FileInputFormat
* TINKERPOP-1012 BulkLoaderVertexProgram shouldn't assume vertex IDs of type Long
* TINKERPOP-1025 Solve SparkContext Persistence Issues with BulkLoaderVertexProgram
* TINKERPOP-1027 Merge view prior to writing graphRDD to output format/rdd
* TINKERPOP-1036 Support self-looping edges in IO
* TINKERPOP-1052 @Graph.OptOut causes Exception during Suite setup
* TINKERPOP-1060 LambdaRestrictionStrategy too restrictive
* TINKERPOP-1075 Profile duration of cap step seems broken.
* TINKERPOP-1083 Traversal needs a hashCode() and equals() definition.
* TINKERPOP-1089 Order.shuffle implementation is too fragile
* TINKERPOP-1119 LP_O_OB_S_SE_SL_Traverser doesn't have a protected constructor().

==== Improvements

* TINKERPOP-320 BulkDumperVertexProgram
* TINKERPOP-379 MessageScope.Local.setStaticMessage(M msg)
* TINKERPOP-824 Do we need runtime BigDecimal in more places?
* TINKERPOP-859 Provide a more general way to set log levels in plugins
* TINKERPOP-860 Bindings applied to the PluginAcceptor should appear to Gremlin Server
* TINKERPOP-886 Allow any GraphReader/Writer to be persistence engine for TinkerGraph
* TINKERPOP-891 Re-examine Sandboxing Abstractions
* TINKERPOP-912 Improve the ability to embed Gremlin Server with Channelizer injection
* TINKERPOP-928 Use directories to separate different books
* TINKERPOP-930 Tie Alias to Transaction Manager in Gremlin Server
* TINKERPOP-938 Add a "clear SNAPSHOT jars" section to the process-docs.sh.
* TINKERPOP-941 Improve error message for wrong order().by() arguments
* TINKERPOP-943 Warn if Gremlin Server is running prior to generating docs
* TINKERPOP-945 Exceptions should allow me to include root cause if/when available
* TINKERPOP-952 Include Cardinality.list example in VertexProperty section of main docs.
* TINKERPOP-954 Consistent test directory usage
* TINKERPOP-957 Improve speed of addV()
* TINKERPOP-964 Test XXXGraphComputer on a Hadoop2 cluster (non-pseudocluster).
* TINKERPOP-970 ProfileStep should be off Traversal, not GraphTraversal
* TINKERPOP-978 Native TinkerGraph Serializers for GraphSON
* TINKERPOP-981 Deprecate support for credentialsDbLocation in Gremlin Server Config
* TINKERPOP-982 valuesDecr, valuesIncr, keysDecr, and valuesDecr is lame.
* TINKERPOP-983 Provide a way to track open Graph instances in tests
* TINKERPOP-984 Use GraphProvider for id conversion in Groovy Environment test suite
* TINKERPOP-987 Use tinkerpop.apache.org URL in all documentation and homepage
* TINKERPOP-988 SparkGraphComputer.submit shouldn't use ForkJoinPool.commonPool
* TINKERPOP-992 Better support for schema driven Graphs in IO related tests
* TINKERPOP-994 Driver using deprecated Rebindings Still
* TINKERPOP-995 Add Authenticator.newSaslNegotiator(InetAddress)
* TINKERPOP-996 Please delete old releases from mirroring system
* TINKERPOP-998 Deprecate VertexPropertyFeatures.FEATURE_ADD_PROPERTY
* TINKERPOP-1009 Add a CAUTION to documentation about HadoopGraph and getting back elements
* TINKERPOP-1013 Traverser tags as a safer way of using path labels
* TINKERPOP-1018 Allow setting for maxContentLength to be set from yaml in driver
* TINKERPOP-1019 Convert println in test to SLF4j
* TINKERPOP-1022 Automatically warm up ops handlers
* TINKERPOP-1023 Add a spark variable in SparkGremlinPlugin like we do hdfs for HadoopGremlinPlugin
* TINKERPOP-1026 BVLP should store vertex IDs as String
* TINKERPOP-1033 Store sideEffects as a persisted RDD
* TINKERPOP-1035 Better Consistency in Gremlin Server Transaction Management
* TINKERPOP-1045 Client-Side Hangs when attempting to access a HashMap with Keys of type Integer
* TINKERPOP-1047 TinkerGraph GraphSON storage format broken
* TINKERPOP-1051 Add note in best practice docs about gremlin server heap setting
* TINKERPOP-1055 Gremlin Console FileNotFoundException can be misleading
* TINKERPOP-1062 Make LifeCycle beforeEval execute in same thread as eval operation
* TINKERPOP-1064 Allow a ClassResolver to be added to GryoMapper construction
* TINKERPOP-1065 Fix some typos and clarify some wording in the TinkerPop documentation
* TINKERPOP-1066 Add ioRegistries configuration to GraphSON MessageSerializer
* TINKERPOP-1067 Update Groovy to 2.4.5
* TINKERPOP-1072 Allow the user to set persistence options using StorageLevel.valueOf()
* TINKERPOP-1073 HadoopGraph toString() is weird for Spark PersitedRDD data.
* TINKERPOP-1086 Include gryo serializers for java.time related classes
* TINKERPOP-1087 Add has()/order() to FilterRankStrategy
* TINKERPOP-1093 Add Spark init.sh script and update dev documentation.
* TINKERPOP-1100 Look deeply into adding combine()-support in Spark MapReduce.
* TINKERPOP-1117 InputFormatRDD.readGraphRDD requires a valid gremlin.hadoop.inputLocation, breaking InputFormats (Cassandra, HBase) that don't need one

[[release-3-1-0-incubating]]
=== TinkerPop 3.1.0 (Release Date: November 16, 2015)

This release also includes changes from <<release-3-0-1-incubating, 3.0.1-incubating>> and <<release-3-0-2-incubating, 3.0.2-incubating>>.

* Fixed bug in Gryo and GraphSON (with embedded types) serialization for serialization of results returned from `Map.entrySet()`.
* `Transaction` settings for `onReadWrite` and `onClose` are now `ThreadLocal` in nature of standard transactions.
* Optimized `BulkLoaderVertexProgram`. It now uses `EventStrategy` to monitor what the underlying `BulkLoader` implementation does (e.g. whether it creates a new vertex or returns an existing).
* Integrated `NumberHelper` in `SumStep`, `MinStep`, `MaxStep` and `MeanStep` (local and global step variants).
* Gremlin Console remoting to Gremlin Server now supports a configuration option for assigning aliases.
* `CountMatchAlgorithm`, in OLAP, now biases traversal selection towards those traversals that start at the current traverser location to reduce message passing.
* Fixed a file stream bug in Hadoop OLTP that showed up if the streamed file was more than 2G of data.
* Added the ability to set thread local properties in `SparkGraphComputer` when using a persistent context.
* Bumped to Neo4j 2.3.0.
* Deprecated "rebindings" as an argument to Gremlin Server and replaced it with "aliases".
* Added `PersistedInputRDD` and `PersistedOutputRDD` which enables `SparkGraphComputer` to store the graph RDD in the context between jobs (no HDFS serialization required).
* Renamed the `public static String` configuration variable names of TinkerGraph (deprecated old variables).
* Added `GraphComputer.configure(key,value)` to allow engine-specific configurations.
* `GraphStep` is no longer in the `sideEffect`-package and is now in `map`-package (breaking change).
* Added support for mid-traversal `V()`-steps (`GraphStep` semantics updated).
* Fixed `Number` handling in `Operator` enums. Prior this change a lot of operations on mixed `Number` types returned a wrong result (wrong data type).
* Fixed a bug in Gremlin Server/Driver serializer where empty buffers were getting returned in certain cases.
* Renamed `ConjunctionX` to `ConnectiveX` because "conjunction" is assumed "and" (disjunction "or"), where "connective" is the parent concept.
* Removed `PathIdentityStep` as it was a hack that is now solved by `Traversal.Admin.addTraverserRequirement()`.
* Added `Traversal.Admin.addTraverserRequirement()` to allow a traversal strategy or source to add requirements (not only step determined anymore).
* Added `TraverserRequirement.ONE_BULK` to state the traverser does not handle bulk.
* Added `GraphTraversalSource.withBulk(boolean)` to enabled users to compute only using `bulk=1`.
* Gremlin Server supports Netty native transport on linux.
* Removed the need for `GFunction` (etc.) closure wrappers in Gremlin-Groovy as `as Function` can be used to convert closures accordingly.
* Added `SelectColumnStep` (`select(keys)` and `select(values)`). Deprecated `mapKeys()` and `mapValues()`.
* Renamed `gremlin.hadoop.graphInputRDD` and `gremlin.hadoop.graphOutputRDD` to `gremlin.spark.graphInputRDD` and `gremlin.spark.graphOutputRDD`, respectively.
* Fixed a bug in `FoldStep` around bulking. This could be a breaking change, but it is the correct semantics.
* Previous `group()`-behavior steps are accessible via the deprecated `groupV3d0()`-steps.
* `GroupStep` and `GroupSideEffectStep` now do lazy reductions to reduce memory footprint. Breaking change for `group()` semantics.
* Added `GroupStepHelper` with various static methods and classes that are used by both `GroupStep` and `GroupSideEffectStep`.
* Added `BarrierStep` interface with `processAllStarts()` method which process all starts up to yielding the barrier result.
* Fixed a severe threading issue in `TinkerGraphComputer`.
* The location of the jars in HDFS is now `hadoop-gremlin-x.y.z-libs` to ensure multiple TinkerPop versions don't clash.
* `GiraphGraphComputer` will only upload the jars to HDFS if it doesn't already exist (to help speed up startup time).
* `GiraphGraphComputer.workers()` is smart about using threads and machines to load balance TinkerPop workers across cluster.
* `GraphComputer.workers(int)` allows the user to programmatically set the number of workers to spawn.
* Added `GryoSerializer` as the new recommended Spark `Serializer`. Handles `Graph` and `GryoMapper` registries.
* `GryoPool` now makes use of `GryoPool.Builder` for its construction.
* Bumped to Apache Hadoop 2.7.1.
* Bumped to Apache Giraph 1.1.0.
* Bumped to Apache Spark 1.5.1.
* Split Hadoop-Gremlin apart such there is now `hadoop-gremlin`, `spark-gremlin`, and `giraph-gremlin` (and respective `GremlinPlugins`).
* Added `LambdaCollectingBarrierStep` which generalizes `NoOpBarrierStep` and allows for `barrier(normSack)`-type operations.
* Fixed bugs in the Gremlin Server's NIO protocol both on the server and driver side.
* Added `Path.popEquals(Pop,Object)` to check for path equality based on `Pop` (useful for `TraverserRequirement.LABELED_PATH`).
* Added `Operator.assign` to allow setting a direct value.
* `Operator` is now a `BinaryOperator<Object>` with appropriate typecasting for respective number operators.
* Simplified `SackValueStep` so it now supports both `sack(function)` and sack(function).by()`. Deprecated `sack(function,string)`.
* Added `Parameters` object to allow for the parameters of a step to be retrieved at runtime via a traversal.
* Redesigned (though backwards compatible) `AddEdgeStep`, `AddVertexStep`, and `AddPropertyStep` (and respective `GraphTraversal` API).
* Added `GraphTraversalSource.inject()` so users can spawn a traverser with non-graph objects.
* `GraphStep` can now take a single argument `Collection` which is either elements or element ids (i.e. `g.V([1,2,3])` is supported now).
* Added `LoopsStep` to make the loop counter accessible within `repeat()`, `until()` and `emit()`.
* Gephi Plugin no longer requires manual insert of `store` steps to visualize a traversal.
* Added a `TinkerIoRegistry` that registers a custom serializer for Gryo that will serialize an entire `TinkerGraph` instance.
* Added configuration options to Gephi Plugin for setting the size of nodes visualized.
* Replaced `DedupBijectionStrategy` with the more effective `FilterRankingStrategy`.
* `ComputerAwareSteps` must not only handle step ids, but also step labels.
* Renamed `B_O_P_SE_SL_Traverser` to `B_LP_O_P_SE_SL_Traverser` as it now supports `TraverserRequirement.LABELED_PATH`.
* Added `B_LP_O_S_SE_SL_Traverser` in support of `TraverserRequirement.LABELED_PATH`.
* Added `TraverserRequirement.LABELED_PATH` which only generates path data for steps that are labeled (greatly increases the likelihood of bulking).
* Fixed a bug in `Path` usage that required an API update: `Path.addLabel()` is now `Path.extend(Set<String>)` and `Traverser.addLabels(Set<String>)`.
* Made `Path` iterable, so that it can be `unfold()`'ed and used by local steps like `min(local)`, `max(local)`, etc.
* `WhereTraversalStep` and `WherePredicateStep` are now the only "special" `Scoping` steps after `MatchStartStep` in `match()`.

==== Bugs

* TINKERPOP-774 order / dedup issues
* TINKERPOP-799 [Proposal] with()-modulator for stream level variable binding.
* TINKERPOP-801 groupCount() fails for vertices (elements?) (using Spark)
* TINKERPOP-811 AddPropertyStepTest fails "all of a sudden"
* TINKERPOP-823 addV() broken for multi-value properties
* TINKERPOP-843 Misspecified HADOOP_GREMLIN_LIBS generates NullPointerException
* TINKERPOP-857 Add GraphComputer.config(key,value)
* TINKERPOP-895 Use "as BinaryOperator" and remove GBinaryOperator
* TINKERPOP-903 Fix empty buffer return upon buffer capacity exceeded
* TINKERPOP-910 In session transaction opened from sessionless request
* TINKERPOP-918 ComputerVerificationStrategy is too restrictive
* TINKERPOP-926 Renamed TinkerGraph public statics to common pattern used for other statics.
* TINKERPOP-948 AbstractGremlinProcessTest.checkMap not asserted in GroupTest
* TINKERPOP-953 Artifact equality is not evaluating properly
* TINKERPOP-955 HashMap$Node not serializable

==== Improvements

* TINKERPOP-297 Ensure Consistent Behavior Over Deleted Elements *(breaking)*
* TINKERPOP-333 Support VertexProperty in PartitionStrategy
* TINKERPOP-391 More fluency in GraphComputer for parameterization.
* TINKERPOP-616 Use Spark 1.3.0 in Hadoop-Gremlin.
* TINKERPOP-624 Passing Detached/Referenced to Graph.vertices/edge()
* TINKERPOP-680 Configurable Channelizer for Gremlin Driver
* TINKERPOP-728 Improve Remote Graph Object Treatment in Console
* TINKERPOP-756 Provide a strict parsing option for GraphMLReader
* TINKERPOP-760 Make loop counter accessible within repeat()
* TINKERPOP-762 Allow mid-traversal V() (and E())
* TINKERPOP-765 Decompose AbstractTransaction for different transactional contexts *(breaking)*
* TINKERPOP-767 Path should play well with "local" steps.
* TINKERPOP-768 MatchStep in OLAP should be smart about current vertex.
* TINKERPOP-769 Make the introduction of the TP3 docs story better.
* TINKERPOP-772 TraverserRequirement.LABELED_PATH
* TINKERPOP-796 Support merge binary operator for Gremlin sacks *(breaking)*
* TINKERPOP-798 [Proposal] Rename mapKeys()/mapValues() to select(keys) and select(values).
* TINKERPOP-802 Provide sack(object) so that the sack can be directly set.
* TINKERPOP-803 A better solution to g.V(someCollection.toArray())
* TINKERPOP-805 Enforce AutoCloseable Semantics on Transaction *(breaking)*
* TINKERPOP-821 Improve testing around TraversalHelper around recursive methods
* TINKERPOP-825 [Proposal] SetBulkStep (sideEffectStep)
* TINKERPOP-826 OneToManyBarrierStrategy
* TINKERPOP-827 Add a console session to the PageRank section of the docs.
* TINKERPOP-829 TinkerGraphComputer should support the user specified thread/worker count.
* TINKERPOP-835 Shade Jackson Dependencies *(breaking)*
* TINKERPOP-836 Support Hadoop2 in place of Hadoop1
* TINKERPOP-850 Reduce Graph.addVertex overload ambiguity *(breaking)*
* TINKERPOP-851 GroupCountStep needs a by() for the count.
* TINKERPOP-861 Solve "The Number Problem" for Operator (and follow on operators)
* TINKERPOP-863 [Proposal] Turn off bulking -- or is there something more general? (hope not).
* TINKERPOP-866 GroupStep and Traversal-Based Reductions *(breaking)*
* TINKERPOP-868 Allow Spark Gremlin Computer to Reuse Spark Contexts
* TINKERPOP-874 Rename Gremlin-Spark properties using gremlin.spark prefix. *(breaking)*
* TINKERPOP-876 Rename VendorOptimizationStrategy XXXOptimizationStrategy *(breaking)*
* TINKERPOP-879 Remove deprecated promoteBindings from GremlinExecutor *(breaking)*
* TINKERPOP-885 Change Transaction.onReadWrite() to be a ThreadLocal setting *(breaking)*
* TINKERPOP-888 GraphTraversal.property overloads *(breaking)*
* TINKERPOP-896 Simplify the {{withSack}} methods of {{GraphTraversalSource}}. *(breaking)*
* TINKERPOP-897 Remove deprecated GSupplier, GFunction, GConsumer, etc. methods. *(breaking)*
* TINKERPOP-898 Rename ConjuctionP and ConjuctionStep to ConnectiveP and ConnectiveStep *(breaking)*
* TINKERPOP-899 Bump to the latest version of Neo4j.
* TINKERPOP-900 Provide by(object) which compiles to by(constant(object))
* TINKERPOP-901 Option for use of Netty epoll on Linux to reduce GC pressure
* TINKERPOP-904 BulkLoaderVertexProgram optimizations
* TINKERPOP-905 Harden time oriented tests in ResultQueueTest
* TINKERPOP-907 getters for RepeatStep.untilTraversal and RepeatStep.emitTraversal
* TINKERPOP-908 Use line breaks in documentation
* TINKERPOP-909 Improve steps that handle numeric data
* TINKERPOP-911 Allow setting Thread Specific Spark JobGroup/Custom Properties based on hadoop conf
* TINKERPOP-913 Rename Gremlin Server arguments rebinding to alias
* TINKERPOP-914 DriverRemoteAcceptor in Gremlin Console supports aliases
* TINKERPOP-917 Add HadoopGraph.open(String)
* TINKERPOP-922 Add a book for Developer Documentation
* TINKERPOP-923 Add a book for Tutorials
* TINKERPOP-925 Use persisted SparkContext to persist an RDD across Spark jobs.
* TINKERPOP-931 Make it possible to extend the core OpProcessor implementations
* TINKERPOP-933 Improve release process to get files named properly
* TINKERPOP-935 Add missing "close" operation to the session opProcessor docs

== TinkerPop 3.0.0 (A Gremlin Rāga in 7/16 Time)

image::https://raw.githubusercontent.com/apache/tinkerpop/master/docs/static/images/gremlin-hindu.png[width=225]

[[release-3-0-2-incubating]]
=== TinkerPop 3.0.2 (Release Date: October 19, 2015)

* Cleaned up `ext/` directory when plugin installation fails for `gremlin-server` and `gremlin-console`.
* Fixed issues in `gremlin-server` when configured for HTTP basic authentication.
* Made `BulkLoaderVertexProgram` work for any persistent TP3-supporting graph (input and output).
* `TreeSideEffectStep` now implements `PathProcessor` which fixed a `ComputerVerificationStrategy` issue.
* Added a shell script that verifies source and binary distributions.
* Fixed a bulk related bug in `GroupStep` when used on `GraphComputer` (OLAP).
* Gremlin Server binary distribution now packages `tinkergraph-gremlin` and `gremlin-groovy` as plugins to be consistent with Gremlin Console's packaging.
* The `RepeatStep` clauses (`until()`,`emit()`,`repeat()`) can only be set at most one time in order to prevent user confusion.
* Fixed a `clone()` bug in `RepeatStep`, `TreeStep`, `GroupCountStep`, `GroupStep`, and `TraversalRing`.
* Fixed a thread context bug in `TinkerGraphComputer`.
* Fixed issues with the `gremlin-driver` related to hanging connections in certain conditions.
* TinkerGraph now has an option for persistence where the data is saved on `close()` and, if present, loaded on `open()`.
* Added an overload for `GremlinExecutor.eval()` that takes a `Lifecycle` object to override some default settings from `GremlinExecutor.Builder`.
* Improved session closing for transactional graphs during shutdown of Gremlin Server.
* Fixed id parameter used in tests for `GroovyStoreTest` and `GroovyRepeatTest` to not be treated as an embedded string.
* `GraphStep` will convert any `Vertex` or `Edge` ids to their id `Object` prior to submission to `GraphComputer` (OLAP).

==== Bugs

* TINKERPOP-814 ConnectionPool can fill with dead Connections
* TINKERPOP-816 Gryo deserialization of error response with null message causes NPE and protocol desync
* TINKERPOP-817 Gryo serialization of large responses fails and causes protocol desync
* TINKERPOP-840 TreeTest Is not being ignored via ComputerVerificationStrategy
* TINKERPOP-849 gremlin-server doesn't close sessions on 'close' opcode
* TINKERPOP-855 sasl authentication type error due to Json format
* TINKERPOP-865 Errors with HTTP REST basic auth
* TINKERPOP-867 TinkerGraphProvider does not initialize temp dir
* TINKERPOP-870 Rebound client requires a connection to occur on the underlying client.
* TINKERPOP-877 Driver hangs if SSL enabled on server but not on client

==== Improvements

* TINKERPOP-828 TinkerGraph can supportPersistence(), should we allow it.
* TINKERPOP-830 process-docs.sh introduces extra white space dependent on console width
* TINKERPOP-839 Docs should have a ${version.number} under the logo.
* TINKERPOP-852 A shell script that validates the distribution artifacts at release time
* TINKERPOP-853 TinkerPop Logo in JavaDoc index.html
* TINKERPOP-858 Cleanup after failed :install

[[release-3-0-1-incubating]]
=== TinkerPop 3.0.1 (Release Date: September 2, 2015)

* `Compare` now uses `BigDecimal` internally to ensure that precision is not lost on standard number comparisons.
* Renamed `ComputerVerificationStrategy` to `VerificationStrategy` so all the verification strategies can use it.
* Added `StandardVerificationStrategy` that throws exceptions for illegal traversal patterns on the standard engine (which extends to `GraphComputer`).
* Added `GraphFeatures.supportsConcurrentAccess()` to allows `Graph` implementations to signify if multiple instances can access the same data.
* Clarified semantics of `Transaction.close()` in unit tests - now refers only to closing the current transaction in the current thread.
* `Neo4jGraph` no longer uses `OptOut` on `TransactionTest.shouldRollbackOnCloseWhenConfigured` (formerly `shouldRollbackOnShutdownWhenConfigured`)
* Gremlin Server initialization scripts can now return a `Map` of values that will become global bindings for the server.
* Introduced the `--dryRun` option to the document generation process which ignores actual script execution in the Gremlin Console.
* Fixed bug in `EventStrategy` around property changed events when calling `property` without cardinality or meta-property values.
* Improved support for the `Accept` header for REST-based requests in Gremlin Server.
* `GraphFactory` now allows specification of the class to use to instantiate the `Graph` through the `GraphFactoryClass` annotation.
* Added `wrapAdjacencyList` and `unwrapAdjacencyList` options to `GraphSONWriter` and `GraphSONReader` respectively, thus allowing valid JSON to be written/read if the user desires.
* Added Gremlin Server/Driver authentication support via SASL.
* Added Basic HTTP authentication support for REST in Gremlin Server.
* Added Gremlin Server plugin to help with "credential graph" management (used in conjunction with authentication features of Gremlin Server).
* Added "secure" Gremlin Server/Driver example configuration files.
* Adjusted configuration for javadoc generation to eliminate error messages.
* Removed "reserved" graph concept names from tests (e.g. "label", "edge", "value") to support the convention of avoiding these strings for property names.
* Introduced `GraphProvider.Descriptor` which annotates a `GraphProvider` implementation to describe what `GraphComputer` implementation will be used.
* Modified `OptOut` to include a `computers` attribute which allows the `Graph` to opt-out of computer-based tests for specific computation engines.
* Added a `SandboxExtension` that can be plugged into `TypeCheckedCustomizerProvider` and `CompileStaticCustomizerProvider` to control classes and methods that can be used in the `GremlinGroovyScriptEngine`.
* Added a number of new `ImportCustomizerProvider` implementations such as, `TimedInterruptCustomizerProvider`, `TypeCheckedCustomizerProvider` and others.
* Refactored `GremlinGroovyScriptEngine` to make more general use of `ImportCustomizerProvider` implementations.
* Removed `SecurityCustomizerProvider` class and the "sandbox" configuration on the `ScriptEngines` class - this was an experimental feature and not meant for public use.
* Removed dependency on `groovy-sandbox` from the `gremlin-groovy` module.

==== Bugs

* TINKERPOP-770 Exception while AddPropertyStep tries to detach vertex property
* TINKERPOP-780 Use of fold() in repeat()
* TINKERPOP-782 map(Traversal) should declare requirements of child
* TINKERPOP-785 Gremlin Server Not Properly Reporting Port Conflict
* TINKERPOP-792 select at start of match traversal on Map can fail
* TINKERPOP-794 IncidentToAdjecentStrategy malfunction
* TINKERPOP-804 Failed installing neo4j-gremlin extension on Windows 7
* TINKERPOP-822 Neo4j GraphStep with element arguments ignores has  *(breaking)*

==== Improvements

* TINKERPOP-576 Gremlin Server Authentication
* TINKERPOP-582 Remove Groovy Sandbox Dependency
* TINKERPOP-610 General graph concept names in test schema
* TINKERPOP-656 IoRegistry Chaining
* TINKERPOP-690 Be able to OPT_OUT for Standard, but not Computer *(breaking)*
* TINKERPOP-699 GraphSON writeGraph not producing valid json object
* TINKERPOP-750 Compare should not have special case for Number
* TINKERPOP-752 Make Gremlin Server Better Respect ACCEPT
* TINKERPOP-764 Unify semantics of Transaction.close() in tests and documentation *(breaking)*
* TINKERPOP-771 IoRegistry Instantiation With GryoPool
* TINKERPOP-778 Support GraphFactory location via annotation.
* TINKERPOP-791 Document rules for committers
* TINKERPOP-797 order() seems to only like List? *(breaking)*
* TINKERPOP-808 TraversalComparator.comparator needs a getter

=== TinkerPop 3.0.0 (Release Date: July 9, 2015)

* Modified the `GremlinExecutor` to catch `Throwable` as opposed to `Exception` so as to properly handle `Error` based exceptions.
* Modified the `GremlinGroovyScriptEngine` compilation configuration to prevent inappropriate script evaluation timeouts on standalone functions.
* Added a custom configuration for "timed interrupt" in the `ScriptEngines` instantiation of the `GremlinGroovyScriptEngine`.
* Added `mapKeys()` (`MapKeyStep`) and `mapValues()` (`MapValueStep`) to get the keys and values of a map, respectively.
* `select()` no longer supports empty arguments. The user must specify the keys they are selecting.
* `MatchStep` and `match()` no longer have a "start label" parameter -- it is computed if the incoming traverser does not have requisite labels.
* Turned transactional testing back on in Gremlin Server using Neo4j.
* Renamed `Transaction.create()` to `Transaction.createThreadedTx()`.
* Added `TraversalParent.removeGlobalChild()` and `TraversalParent.removeLocalChild()`.
* Added a `clear` option to the Gephi Plugin to empty the Gephi workspace.
* Refactored `ResultSet` and related classes to stop polling for results.
* `AbstractStep` now guarantees that bulk-less and null-valued traversers are never propagated.
* Added `dedup(string...)` which allows for the deduplication of a stream based on unique scope values.
* Fixed multiple bugs in the Gephi Plugin related to refactoring of traversal side-effects.
* Split `WhereStep` into `WherePredicateStep` and `WhereTraversalStep` to simplify internals.
* Prevent the driver from attempting to reconnect on a dead host if the `Cluster.close()` method has been called.
* Renamed the "deactivate" option on `:plugin` command to "unuse" to be symmetric with the "use" option.
* Added `Traversal.toStream()` to turn the `Traversal<S,E>` into a `Stream<E>`.
* Added `Scoping.Variable` enum of `START` and `END` which allows the `Scoping` step to specify where its bindings are.
* `ComputerVerificationStrategy` is smart about not allowing `WhereXXXStep` with a start-variable to run in OLAP as it selects the value from the path.
* Rewrote `MatchStep` where it now works on `GraphComputer`, solves more patterns, provides plugable execution plans, supports nested AND/OR, `not()`-patterns, etc.
* Renamed `Graphs` in Gremlin Server to `GraphManager`.
* Fixed bug in Gremlin Driver where client-side serialization errors would not bubble up properly.
* Fixed problem in Gremlin Server to ensure that a final `SUCCESS` or `NO_CONTENT` message assured that the transaction was successful in sessionless requests.
* Arrow keys for cycling through command history now work in Gremlin Console when being used on Windows.
* Added `NotStep` and `not(traversal)` for not'ing a traversal (integrates like `ConjunctionStep`).
* Removed `TraversalP`. Traversals and `P`-predicates are completely separate concepts.
* `has(key,traversal)` is now an alias for `filter(__.values(key).traversal)` using `TraversalFilterStep`.
* Simplified `SubgraphStrategy` by using `TraversalFilterStep` instead of the more complex `WhereStep`.
* Added `TraversalMapStep`, `TraversalFlatMapStep`, `TraversalFilterStep`, and `TraversalSideEffectStep` which all leverage an internal traversal.
* Added `Path.get(pop,label)` as default helpers in `Path`.
* Added `Pop.first`, `Pop.last`, and `Pop.all` as enums for getting single items from a collection or a list of said items.
* Changed `GremlinServer.start()` to return a `CompletableFuture` that contains the constructed `ServerGremlinExecutor`.
* Restructured `IoTest` breaking it up into smaller and more logically grouped test cases.
* Gremlin Server `Settings` now has sensible defaults thus allowing the server to be started with no additional configuration.
* Fixed garbled characters in Gremlin Console that notably showed up in `:help`
* Replaced dependency on `groovy-all` with individual Groovy dependencies as needed.
* Bumped `org.gperfutils:gbench` to the `0.4.3` and a version explicitly compatible with Groovy 2.4.x.
* Renamed `KeyStep` to `PropertyKeyStep` to be consistent with `PropertyValueStep`.
* Added `Gremlin-Lib-Paths` to modify paths in plugin `lib` directory.
* Modified the capabilities of `Gremlin-Plugin-Paths` to delete paths that have no value on the right-hand-side of the equals sign.
* The REST API in Gremlin Server now requires parameters to be defined with a "bindings." prefix.
* Modified the REST API in Gremlin Server to accept rebindings.
* Added `rebindings` optional argument to sessionless requests to allow global bindings to be rebound as needed.
* Added `LazyBarrierStrategy` which "stalls" a traversal of a particular form in order to gain a bulking optimization.
* `CollectingBarrierStep` supports `maxBarrierSize` for "lazy barrier," memory conservation.
* `Scoping` now has `getScopeKeys()` to get the keys desired by the scoping step.
* Refactored SSL support in the Gremlin Server/Driver.
* Factored out `ServerGremlinExecutor` which contains the core elements of server-side script execution in Gremlin Server.
* Bumped to netty 4.0.28.Final.
* Refactored the `Mutating` interface and introduce `CallbackRegistry` interface around `EventStrategy`.
* Changed `onReadWrite` and `onClose` of `AbstractTransaction` to be synchronized.
* Added `LabelP` to support index lookups and `has()` filtering on `Neo4jGraph` multi-label vertices.
* `AddEdgeStep` is now a `Scoping` step.
* Added a fully defined set of `Graph.Feature` implementations to `EmptyGraph`.
* Dropped dependency on `org.json:json` - used existing Jackson dependency.
* Added back neo4j-gremlin as the licensing of the Neo4j API is now Apache2.
* Added `willAllowId` method to features related to vertices, edges and vertex properties to test if an identifier can be use when `supportsUserSuppliedIds` is `true`.
* Fixed a bug in `GraphTraversal.choose(predicate,trueTraversal,falseTraversal)`.
* Removed `MapTraversal`, `MapTraverserTraversal`, `FilterTraversal`, and `FilterTraverserTraversal` as these are simply `__.map(function)` and `__.filter(predicate)`.
* Include `hadoop-gremlin` Hadoop configuration sample files in Gremlin Console distribution.
* Iteration of results in Gremlin Server occur in the same thread as evaluation and prior to transaction close.
* TinkerGraphComputer now supports every `ResultGraph`/`Persist` combination.
* `GraphComputerTest` extended with validation of the semantics of all `ResultGraph`/`Persist` combinations.
* GiraphGraphComputer no longer requires an extra iteration and MapReduce job to derive the full `Memory` result.
* SparkGraphComputer now supports `InputRDD` and `OutputRDD` to allow vendors/users to use a `SparkContext` to read/write the graph adjacency list.
* Added `Scoping.getScopeValue()` method so all "selecting" steps use the same pattern for map, path, and sideEffect data retrieval.

=== TinkerPop 3.0.0.M9 (Release Date: May 26, 2015)

* Removed `GraphComputer.isolation()` as all implementations use standard BSP.
* Added a Gremlin Server `LifeCycleHook` to ensure that certain scripts execute once at startup and once at shutdown.
* `has(key)` and `hasNot(key)` are now aliases for `where(values(key))` and `where(not(values(key)))`, respectively.
* TinkerGraph classes are now final to restrict user and vendor extension.
* Added `TraversalStrategy.VendorOptimization` to ensure that all TinkerPop optimizations execute first on the known TinkerPop steps.
* Added `TailGlobalStep` and `TailLocalStep` (`tail()`) which gets objects from the end of the traversal stream.
* `AndStep` and `OrStep` are now simply markers where `WhereStep(a.and(b).and(c)...and(z))` is the compilation.
* Moved `Compare`, `Contains`, `Order`, `Operator`, and `P` to `process/traversal` from `structure/` as they are process-based objects.
* `HasContainer` now uses `P` predicate as helper methods and tests are more thorough on `P`.
* Changed Gremlin Server integration/performance tests to be runnable from within the `gremlin-server` directory or from the project root.
* Moved the string methods of `TraversalHelper` to `StringFactory`.
* Renamed JSON-related serializers for Gremlin Server to be more consistent with GraphSON naming.
* Removed `HasTraversalStep` in favor of new `P.traversal` model with `HasStep`.
* Fixed bug in `WsGremlinTextRequestDecoder` where custom serializers from graphs were not being used.
* Added `AndP` which allows for the `and()`-ing of `P` predicates.
* `Order.opposite()` is now `reversed()` as that is a `Comparator` interface method with the same semantics.
* `Compare/Contains/P.opposite()` are now `negate()` as that is a `BiPredicate` interface method with the same semantics.
* `has(traversal)` is replaced by `where(traversal)` and `has(key,traversal)`. `HasXXX` is always with respects to an element property.
* Added `TraversalScriptHelper` with static methods for dynamically creating a `Traversal` from a JSR 223 `ScriptEngine`.
* Changed `SubgraphStrategy` to take `Traversal` rather than `Predicate` for filtering.
* Improved `SubgraphStrategy` to only modify the `Traversal` if filtering was required.
* Improved logging of errors in the `HttpGremlinEndpointHandler` to include a stracktrace if one was present.
* Moved `AbstractGremlinSuite.GraphProviderClass` to `org.apache.tinkerpop.gremlin.GraphProviderClass`.
* Simplified the Gremlin-Groovy test suite where there is now no distinction between `STANDARD` and `COMPUTER` tests.
* `VertexProgram` and `MapReduce` now add a `Graph` parameter to `loadState(Graph, Configuration)`.
* Added `ScopingStrategy` which auto-scopes `select()` and `where()` so the language looks clean.
* Added `Scoping` as a marker interface to state that a step desires a particular `Scope`.
* `SelectStep`, `SelectOneStep`, and `WhereStep` support both `Scope.local` and `Scope.global` for `Map<String,Object>` or `Path` analysis, respectively.
* Fixed a bug in the `TraversalStrategies` sort algorithm.
* Removed numerous unused static utility methods in `TraversalHelper`.
* TinkerGraph process suite tests are now running with and without strategies in place.
* Added `IncidentToAdjacentStrategy` which rewrites `outE().inV()`, `inE().outV()` and `bothE().otherV()` to `out()`, `in()` and `both()` respectively.
* Renamed `ComparatorHolderRemovalStrategy` to `OrderGlobalRemovalStrategy` as it now only applies to `OrderGlobalStep`.
* Anonymous traversal no longer have `EmptyGraph` as their graph, but instead use `Optional<Graph>.isPresent() == false`.
* Added `Traversal.Admin.setGraph(Graph)` as strategies that need reference to the graph, need it across all nested traversals.
* `AbstractLambdaTraversal` is now smart about `TraversalParent` and `TraversalStrategies`.
* Fixed bug in `GraphML` reader that was not allowing `<edge>` elements to come before `<node>` elements as allowable by the GraphML specification.
* Added `VertexFeature.getCardinality`.
* Added `AdjacentToIncidentStrategy` which rewrites `out().count()` to `outE().count()` (and similar such patterns).
* `GryoPool` now takes a `Configuration` object which allows setting the size of the pool and the `IoRegistry` instance.
* Added `PersistResultGraphAware` interface which is used by `OutputFormats` to specify persistence possibilities for a Hadoop `GraphComputer`.
* `ElementIdStrategy` now allows the identifier property to be set directly (and not only by specifying `T.id`).
* Added sample configuration files for registering a `TraversalStrategy` in Gremlin Server.
* Added response status code for `NO_CONTENT` to represent output for a successful script execution without a result (e.g. an empty `Iterator`).
* Removed the notion of a "terminator" message from the Gremlin Server protocol - new response status code for `PARTIAL_CONTENT`.
* `Path` and `Step` labels are ordered by the order in which the respective `addLabel()` calls were made.
* A `Step` now has a `Set<String>` of labels. Updated `as()` to take a var args of labels.
* Dropped `BatchGraph` from the code base - it will be replaced by bulk loader functionality over OLAP.
* `TraversalSideEffects` now implements `Optional` semantics. Less code as Java8 provides the helper methods.
* `TraversalScriptSupplier` now takes an `Object` var args for setting `ScriptEngine` bindings if needed.
* `Compare` is now more lenient on `Number`-types.
* Removed `Compare.inside` and `Compare.outside` as they are not primitive comparators and should be composed from primitives.
* Introduced `P` (predicate) for cleaner looking `is()`, `has()`, and `where()` calls -- e.g. `has('age',eq(32))`.
* `GraphTraversalSource` is now the location for `withXXX()` operations. No longer do they exist at `GraphTraversal`.
* All `Traverser` objects now extend from `AbstractTraverser` or a child that ultimately extends from `AbstractTraverser`.
* OLTP `select()` now returns a list for traversals with duplicate labels (as this was a unintended side-effect of `SparsePath`).
* Removed the `SparsePath` optimization as it led to numerous corner-case inconsistencies.
* `VertexWritable` serializes and deserializes the `StarGraph` object -- no more intermediate `DetachedXXX` objects.
* Gremlin Server better supports the settings for the high and low watermark that will slow writes to clients that are lagging.
* Added `GraphReader.readObject()` and `GraphWriter.writeObject` abstractions for those implementations that can support them.
* Altered `GraphWriter.writeVertices()` method to take an `Iterator` of vertices rather than a `Traversal`.
* GraphSON format for output from `GraphWriter.writeVertex`, `GraphWriter.writeVertices`, and `GraphWriter.writeGraph` have all changed now that they use `StarGraph` serialization.
* Gryo format for output from `GraphWriter.writeVertex`, `GraphWriter.writeVertices`, and `GraphWriter.writeGraph` have all changed now that they use `StarGraph` serialization.
* Added read and write methods to `GraphReader` and `GraphWriter` for `Property` and `VertexProperty`.
* Reduced object creation in GraphSON during serialization.
* Moved `T` tokens to the `structure/` package as its more general than `process/`.
* `Attachable.attach()` now takes a `Method` to determine whether to attach via `GET`, `CREATE`, or `GET_OR_CREATE`.
* Decreased size of Gremlin Server `RequestMessage` and `ResponseMessage` serialization payloads and reduced object creation.
* `Graph.empty()` no longer required with the introduction of `ShellGraph` which is a placeholder for a graph class and computer.
* `VertexProperty.Cardinality` default is now vendor chosen. If the vendor has not preference, they should use `Cardinality.single`.
* `Messenger.receiveMessages()` no longer takes a `MessageScope` and thus, consistent behavior between message-passing and message-pulling systems.
* Changed the `gremlin.tests` environment variable for test filtering to the more standard convention of `GREMLIN_TESTS` and made it work for all test suites.
* Removed `back()`-step as `select()`-step provides the same behavior with more intelligent optimizations and `by()`-modulation.
* Removed `Graph.Helper` method annotation and related infrastructure in tests.
* Modified header of Gryo to be 16 bytes instead of 32 (and removed the version stamp).
* Removed the concept of handling version in Gryo via the builder as it wasn't really accomplishing the capability of ensuring backward compatibility.
* Moved `Exceptions.propertyRemovalNotSupported` from `Element` to `Property` for consistency.
* Provided a method for Gremlin Server to bind `TraversalSource` objects for use in scripts.
* Modified the reference implementation for dealing with "custom" identifier serialization in GraphSON - See `IoTest.CustomId` for the example.
* Modified `g.vertices/edges` and related methods and tests to support non-type specific querying (e.g. `g.V(1)` and `g.V(1L)` should both return the same result now).
* `TinkerGraph` supports an `IdManager` which helps enforce identifier types and improve flexibility in terms of how it will respond to queries around identifiers.
* `DetachedXXX` now uses the standard `structure/` exceptions for unsupported operations.
* Added private constructors to all `Exceptions` inner classes in the respective `structure/` interfaces.
* Re-introduced `ReferenceXXX` to ensure a smaller data footprint in OLAP situation (`DetachedXXX` uses too much data).
* `Attachable` now has a set of static exception messages in an `Exceptions` inner class.
* Added `StarGraph` which is a heap efficient representation of a vertex and its incident edges (useful for `GraphComputer` implementations).
* `TraverserSet` uses a `FastNoSuchElementException` on `remove()` for increased performance.
* Add `Profiling` interface to enable vendors to receive a `Step's MutableMetrics`.

=== TinkerPop 3.0.0.M8 (Release Date: April 6, 2015)

* Removed Neo4j-Gremlin from this distribution due to GPL licensing. Working with Neo4j team to reintroduce by M9.
* Altered structure of plugin directories for Gremlin Server and Gremlin Console to allow for the full `lib` directory with all dependencies and the lighter `plugin` directory which contains filtered dependencies given the path.
* Improved `OptOut` to allow for exclusion of a group of tests by specifying a base test class.
* `GraphComputerTest` is now Java8 specific and much easier to extend with new test cases.
* Merged the `gremlin-algorithm` module into `gremlin-test`.
* Removed `LambdaVertexProgram` and `LambdaMapReduce` as it will be one less thing to maintain.
* Gremlin Console accepts a `max-iteration` configuration via the standard `:set` command to limit result iteration.
* `Vertex.property()` default behavior is now `Cardinality.single`.
* Added `ElementIdStrategy` as a `TraversalStrategy`.
* Introduce `AbstractTransaction` to simplify implementation of standard transactional features for vendors.
* Added `EventStrategy` to generate `Graph` modification events to listeners.
* Added test to enforce return of an empty `Property` on `VertexProperty.property(k)` if no meta properties exist.
* Added methods to registered transaction completion listeners on `Transaction` and provided a default implementation.
* Fixed bug in Neo4j where return of an empty meta property was returning a `NullPointerException`.
* Refactored step API -- the TinkerPop3 steps are the foundation for any domain specific language (including graph).
* `MapReduce` now has `workerStart(Stage)` and `workerEnd(Stage)` methods with analagous semantics to `VertexProgram`.
* Hadoop-Gremlin `ObjectWritable` now leverages Kryo for data serialization.
* `GiraphGraphComputer` supports arbitrary objects as the vertex id -- previously, only long ids were supported.
* Added `VertexProgramPool` to support thread safe pooling of vertex programs for graph computers that provide threaded workers.
* Added `GryoPool` to support thread safe pooling of Gryo readers and writers.
* Added `TraversalSource` which contextualizes a traversal to a graph, DSL, execution engine, and runtime strategies.
* Added `AddVertexStep` (`addV`), `AddPropertyStep` (`property`), and changed `AddEdgeStep` to a map-step instead of a sideEffect-step.
* Added `compile` method to `GremlinExecutor` and related classes.
* Fixed bug in Gremlin Server that was generating extra response messages on script evaluation errors.
* Changed the `Memory` API to not return the mutated value on `or`, `and`, `incr` as it is too difficult to implement faithfully in a distributed system.
* Added `SparkGraphComputer` to Hadoop-Gremlin which uses Apache Spark as the underlying computing engine.
* Renamed "Gremlin Kryo" to "Gryo".
* Refactored `TinkerWorkerPool` to use `ExecutorService` so as to reuse threads when executing graph computer functions.
* Removed `Reducing.Reducer` and `ReducingStrategy`. Previous `Reducing` classes are now `MapReducer` classes.
* Refactored the "process" test suite to allow for better test configuration with respect to different `TraversalEngine` implementations.
* Added `hasNot(traversal)` which is a faster way of doing `has(traversal.count().is(0L))`.
* `TraversalStrategy.apply(traversal)` is the new method signature as the `TraversalEngine` can be retrieved from the `Traversal`.
* `TraversalEngine` is now an interface and provided to the traversal by the graph. `Graph` methods added to set the desired traversal engine to use.
* Added `count(local)`, `sum(local)`, `max(local)`, `min(local)`, `mean(local)`, `dedup(local)`, `sample(local)` and `range(local)` for operating on the local object (e.g. collection, map, etc.).
* `TraversalComparator` exists which allows for `order().by(outE().count(),decr)`.
* Added Apache Rat plugin to detect the proper inclusion of license headers in files.
* A `Traversal` now respects thread interruption during iteration, throwing a `TraversalInterruptionException` if it encounters interruption on the current thread.
* Apache refactoring: `com.tinkerpop` -> `org.apache.tinkerpop`.
* `Traversal` is now `Serializable` and with most queries no longer needing lambdas, Gremlin-Java works over the wire.
* Added `VertexProperty.Cardinality` with `list`, `set`, and `single`. No more `Vertex.singleProperty()` method.
* Added `RangeByIsCountStrategy` that adds a `RangeStep` in front of `.count().is(<predicate>, <value>)` to minimize the amount of fetched elements.
* Added `CoalesceStep` / `coalesce()` that emits the first traversal which emits at least one element.
* Added more syntactic sugar tricks to the Gremlin sugar plugin -- `&`, `|`, `select from`, `gt`, etc.
* `Traversal.Admin` is consistent internal to steps, traversals, strategies, etc. For the user, `Traversal` is all they see.
* `TraversalHolder` is now called `TraversalParent` with the child/parent terminology used throughout.
* Added `GroovyEnvironmentPerformanceSuite`.
* Provided more robust shutdown capabilities for the thread pools used in `GremlinExecutor`.
* A massive `process/` package reorganization -- class names are still the same, just in new packages.
* Bumped `neo4j-graph` to Neo4j 2.1.6.
* Bumped to Groovy 2.4.1.
* Added a new "performance" test suite for Gremlin Process.
* Steps now only operate with traversals -- no more lambdas. Lambda->`Traversal` conversion utilities added.
* `SideEffectStep` always requires a `Consumer`. Steps that were consumer-less simply extends `AbstractStep`.
* Simplified the `Neo4jGraph` implementation by now allowing `cypher()` mid-traversal. Only available via `g.cypher()`.
* Moved `clock()` out of the Utility plugin. It is now available to both Groovy and Java.
* Changed the `OptOut` annotation to allow for ignoring an entire test case using a wildcard.
* Added `AndStep` and `OrStep` filters to support arbitrary conjunction of traversals.
* `__` is now a class with static `GraphTraversal` methods and thus `repeat(out())` is possible.
* Added `IsStep` / `.is()` that supports filtering scalar values.
* `Neo4jGraph` and `TinkerGraph` no longer create new `Feature` instances on each feature check.
* Added `Compare.inside` and `Compare.outside` for testing ranges. Removed `between()` as now its `has('age',inside,[10,30])`.
* `GraphTraversal.has()` no longer requires the element type to be cast in the traversal definition.
* Fixed a `ConcurrentModificationException` bug in TinkerGraph that occurred when doing full vertex/edge scans and removing elements along the way.
* Added `Scope.local` and `Scope.global` in support of `OrderLocalStep` and `OrderGlobalStep` via `order(scope)`.
* Added `Order.keyIncr`, `Order.keyDecr`, `Order.valueIncr`, and `Order.valueDecr` in support of `Map` sorting.
* Added `Order.shuffle` and removed `shuffle()` in favor of `order().by(shuffle)`.
* Changed `Order implements Comparator<Comparable>` to `Order implements Comparator<Object>` as its now generalized to multiple types of objects.
* The `maxContentLength` setting in Gremlin Server is now respected by the HTTP/REST Gremlin endpoint.
* Fixed resource leak in the HTTP/REST Gremlin endpoint of Gremlin Server.
* Refactored Gremlin Server `start` and `stop` functions to return `CompletableFuture`.
* HTTP REST error response JSON objects from Gremlin Server should no longer have issues with control characters, line feeds, etc.
* Added `MeanStep`, `mean()`, and `MeanNumber` for calculating number averages in a traversal.
* Greatly simplified all the traversal `MapReduce` implementations due to the introduction of `VertexTraversalSideEffects`.
* Added `VertexTraversalSideEffects` as a cheap, static way to get a sideEffect-view of a vertex in OLAP.
* Added `TraversalHelper.isLocalStarGraph()` which determines if a traversal is contained within the local star graph.
* Added `TraversalVerificationStrategy` to verify if the traversal can be executed on respective engine.
* Refactored `GraphTraversal.cap()` to `GraphTraversal.cap(String...)` to support multi-sideEffect grabs.
* Added GraphSON serialization for `Path`.
* Added `Traversal.Admin.getTraverserRequirements()` and removed `TraversalHelper.getTraverserRequirements(Traversal)`.
* `Traversal.equals()` is no longer computed by determining if the objects returned are equal.
* Altered messaging in Gremlin Console when using a remote that is not yet activated.
* Fixed potential for deadlock in Gremlin Driver when waiting for results from the server.
* Added the `useMapperFromGraph` serializer option to the Gremlin Server configuration file to allow auto-registration of serialization classes.
* Refactored Netty pipeline structure to not have a second "Gremlin" executor group and instead used a standard `ExecutorService`.
* Refactored the `GremlinExecutor` to take an optional transformation function so as to allow manipulation of results from `eval` in the same thread of execution.
* Fixed issue with the `HttpGremlinEndpointHandler` where requests were getting blocked when `keep-alive` was on.
* Added `MinStep` and `MaxStep` with respective `min()` and `max()`.
* `CountStep` and `SumStep` now extend `ReducingBarrierStep` and no longer are sideEffect steps.
* `SideEffectCapStep` now extends `SupplyingBarrier` and is much simpler than before.
* Added `SupplyingBarrier` which simply drains the traversal and emits the value of a provided supplier.
* Added `TraversalLambda` which implements function, predicate, and consumer over a provided traversal.
* Any non-core `Step` that takes a function or predicate can now take a traversal which maps to `traversal.next()` (function) and `traversal.hasNext()` (predicate).
* `CollectingBarrierStep` is no longer abstract and added `GraphTraversal.barrier()` which is analogous to `fold().unfold()`, though cheaper.
* Added `TraversalOptionHolder` for branching steps to index works with corresponding `GraphTraversal.option()`.
* `BranchStep` is now a proper generalization of `UnionStep` and `ChooseStep`.
* `SubgraphStep` has changed in support of in-traversal filtering and removing the need for path-based traversers.
* Added `HasTraversalStep` which takes an anonymous traversal to determine whether or not to filter the current object.
* Added `Traversal.Admin.getStartStep()` and `Traversal.Admin.getEndStep()`. Removed `TraversalHelper.getStart()` and `TraversalHelper.getEnd()`.
* Refactored `profile()` to use injected steps. `ProfileStep` can now be used without any special JVM command line parameters.
* Added `ReducingBarrierStep` which acts like `CollectingBarrierStep` but operates on a seed with a bi-function.
* Added a preprocessor for AsciiDocs. Documentation code examples are executed and the results are dynamically inserted into the doc file.
* `LocalStep` traversal is treated as a branch, not an isolated traversal. Moreover, moved `LocalStep` to `branch/`.
* Traversal strategies are now applied when the `TraversalVertexProgram` state is loaded, not when submitted. Less error prone as it guarantees strategy application.
* Reworked `TraversalHolder` where there are "local traversals" and "global traversals". Local traversals are not subject to OLAP message passing.
* Fixed a bug in `DedupStep` that made itself apparent in `DedupOptimizerStrategy`.
* Added `RepeatStep.RepeatEndStep` in order to reduce the complexity of the code on OLAP when the predicates are not at the start of `RepeatStep`.

=== TinkerPop 3.0.0.M7 (Release Date: January 19, 2015)

* Added `SideEffectRegistrar` interface and `SideEffectRegistrationStrategy` for allowing steps to register sideEffects at strategy application time.
* Renamed `Traverser.Admin.setFuture()` and `Traverser.Admin.getFuture()` to `setStepId()` and `getStepId()`, respectively.
* Added `TraversalMatrix` for random access to steps in a traversal by their step id. Used by `TraversalVertexProgram`.
* Added unique identifies to `Step` that are not the user provided labels. `Step.getLabel()` now returns an `Optional<String>`.
* Removed `UnionLinearStrategy`, `ChooseLinearStrategy`, and `RepeatLinearStrategy` as nested traversals are now natively supported in OLAP.
* Fixed `Neo4jGraph` around manual transaction behavior on `commit` and `rollback` such that they would throw exceptions if a transaction was not open.
* Redesigned the hidden step labeling mechanism so its consistent across a cluster, easier for rewrite strategies, and will enable nested OLAP traversals.
* `Traverser.incrLoops()` now takes a string step label to enable nested looping constructs (i.e. loop stacks).
* Added `Traversal.tryNext()` which returns an `Optional`, where the provided default method should be sufficient for all vendors.
* Removed `PathConsumer` in favor of `TraverserRequirement.PATH`-model via `Step.getRequirements()`.
* `Step.getRequirements()` returns a `Set<TraverserRequirement>` which is what is required of the `Traverser` by the `Step`.
* `Traverser` now extends `Cloneable` and `Traverser.clone()` is used to good effect in `Traverser.split()`.
* Added `AbstractTraverser` for which all traversers extend.
* Moved `Traversal.SideEffects` to `TraversalSideEffects` as sideEffects are not necessarily tied to the traversal.
* Removed `Graph.of()` for generating anonymous graph traversals -- replaced by `__`-model.
* Removed `Graph` being stored in `Traversal.SideEffects`. Too dangerous when moving between OLTP and OLAP and its limited uses were worked around easily.
* No need for `DefaultXXXGraphTraversal` unless the vendor is extending with new methods (e.g. `DefaultNeo4jGraphTraversal`).
* Reworked `TraversalStrategies` such that the are "emanating object class"-dependant, not `Traversal` dependent.
* Moved `Traverser.sideEffects()` to `Traverser.asAdmin().getSideEffects()`. Users should use `Traverser.sideEffects(key)` and `Traverser.sideEffects(key,value)`.
* Added `SerializationTest` to the `StructureStandardSuite` in `gremlin-test` which validates serialization at a lower level than `IoTest`.
* Removed `IntervalStep` and renamed `interval()` to `between()` which is simply an alias to a `has().has()` chain.
* Added `__` static interface which allows for `__.out().out()`-style construction of anonymous traversals (instead of `g.of()`).
* The only `GraphTraversal` steps that operate on `Traverser` are the base lambdas and `repeat()` (i.e. `emit()` and `until()`).
* Removed dependency on the `reflections` library in `gremlin-test` which removed the default implementation of `GraphProvider.getImplementations()` - vendors now need to implement this method themselves.
* Relaxed the `<S>` typing requirement for anonymous traversals when applied to `choose()`, `repeat()`, `union()`, etc.
* Removed `LoopStep` and `UntilStep` in favor of the new `RepeatStep` model of looping in Gremlin3.
* `BranchStep` is now exposed in `GraphTraversal` via `branch(function)`.
* `UnionStep` now implements `TraversalHolder`.
* Added `RepeatStep` as the new looping construct supporting do/while, while/do, and emit semantics.
* Moved `Traversal.sideEffects()` to `Traversal.Admin.getSideEffects()` as `cap()` should be used to access the sideEffect data of a traversal.
* Renamed vendor `XXXTraversal` to `XXXGraphTraversal` (interface) and `XXXGraphTraversal` to `DefaultXXXGraphTraversal` (implementation class).
* Modified packaging for console plugins to be more consistent by moving them to the `com.tinkerpop.gremlin.console.groovy.plugin` namespace.
* Removed all TinkerPop specific dependencies to Guava to avoid user version conflicts.
* Added support for `-e` (script file execution) and `-v` (version display) options on `gremlin.sh`.
* GraphSON supports the assignment of multiple custom serialization modules.
* `Traverser.get(stepLabel/sideEffectKey)` no longer exists. There now exists: `Traverser.path(stepLabel)` and `Traverser.sideEffects(sideEffectKey)`.
* `SimpleTraverser` now supports "path" but in a very loose, global cache way. Added `SparsePath` as a `Map`-backed `Path` implementation.
* Provided Neo4j multi-label support in Neo4j-Gremlin. Added three `Neo4jVertex`-specific methods: `addLabel()`, `removeLabel()`, `labels()`.
* Bumped to Groovy 2.3.9.
* Added `Graph.Io` interface which allows for simplified helper methods for end users and a way for vendors to override `GraphReader` and `GraphWriter` initial construction when custom serializers are needed.
* Removed methods from `GraphProvider` related to customizing serializers in `IoTest` from the test suite as the new `Graph.Io` interface now serves that purpose.
* Added `Neo4jGraph.checkElementsInTransaction(boolean)` which will (or not) verify whether elements retrieved via Neo4j global graph operations are transactionally consistent.
* Added `ScriptInputFormat` and `ScriptOutputFormat` to Hadoop-Gremlin for reading and writing a file according to an arbitrary parsing script.
* Added `TimeLimitStep.getTimedOut()` to determine if the step timed out or there were no more objects to process.
* `Graph.System` is now `Graph.Hidden` with "hidden" being the vendor namespace and the key prefix being `~`.
* Much better `toString()` handling in `Step` and `Traversal`.
* `ComparatorHolder<V>` interface returns a `List<Comparator<V>>` instead of a `Comparator<V>[]`.
* `T` now implements `Function<Element,Object>`.
* Added `ElementValueComparator` and `ElementFunctionComparator` in support of vendor introspection on `ComparatorHolder`-steps.
* Renamed `Comparing` marker interface to `ComparatorHolder`.
* `FunctionHolder` interface provides vendor introspection via `ElementValueFunction`.
* Removed `OrderByStep` as it is now just `order()` with a `by()`-based comparator.
* Added `SampleStep` (`sample()`) to allow for sampling the set of previous objects. Useful for doing random walks with `local()`.
* Renamed `random()` to `coin()` to better express that the filter is a random coin toss.
* Added `by()`-projection to modulate the meaning of post-processing steps like `aggregate()`, `groupCount()`, `path()`, `order()`, etc.
* Removed the `Strategy` interface and gave `StrategyGraph` direct access to the `GraphStrategy`.
* Added `Graph.strategy()` to help instantiate `StrategyGraph` instances.
* Modified the signature of all `GraphStrategy` methods to include an parameter that contains a reference to the "composing strategy".
* `PartitionStrategy` hides the specified partition key from view when iterating properties, keys, etc.
* Change construction of `GraphStrategy` implementations to be consistent with singleton instances and builder pattern.
* Added `Graph.Helper` annotation to "protected" certain default interface methods from implementation by vendors.
* Transaction retry functions now work with "manual" transactions.
* Improved error messaging when importing "legacy" GraphSON that was not generated with "extended" properties.
* Renamed "iterator" related methods in the `GraphStrategy` interface to be consistent with the method names they represent.
* `PropertyMapStep` (`valueMap()`) now takes a boolean to state if the tokens of the element are desired along with its properties.
* `HadoopGraph` now connected to the `StructureProcessSuite`.
* `HadoopGraph` no longer supports `Graph.Variables` as they were in-memory. A persistence mechanism can be introduced in the future.
* Hidden properties removed in favor of using `GraphStrategy` for such features.
* `Edge.iterators().vertexIterator(BOTH)` now guarantees `OUT` then `IN` vertex iterator order.
* `Graph.v(Object)` and `Graph.e(Object)` no longer exist. Instead, use `Graph.V(Object... ids)` and `Graph.E(Object... ids)`.
* Added `Graph.Iterators` to allow access to vertex and edge iterators based on element ids and bypassing `GraphTraversal`.
* Renamed `GraphStrategy` implementations to be less verbose - removed the word "Graph" from their names (e.g. `IdGraphStrategy` simply changed to `IdStrategy`).
* Removed `Step.NO_OBJECT` as the problem is solves can be solved with proper use of `flatMap` and `EmptyTraverser`.
* `Path` is now part of `GraphSerializer` and thus, not specific to a particular implementation of `Path`.
* Added messaging to show files being downloaded when using the Gremlin Server "install" command.
* Added test name and class arguments to the `GraphProvider.loadGraphWith` method.
* Merged `ReferencedXXX` and `DetachedXXX` so that all migration of graph element data is via `DetachedXXX`.
* Added `StaticVertexProgram` and `StaticMapReduce` which simply return `this` on `clone()`.
* `VertexProgram` and `MapReduce` now implement `Cloneable` and is used for fast copying across workers within the same machine.
* Added `TraversalHolder` interface which extends `PathConsumer` to determine recursively if nested traversals require path calculations turned on.
* Reworked how a `TraverserGenerator` is retrieved and utilized.
* Added `Traversal.toBulkSet()` to make getting resultant data more efficiently for traversals with repeated data.
* Provided a helper `LocalStep.isLocalStarGraph()` so `GraphComputer` implementers know the requisite data boundaries.
* Created `Traversal.Admin` to hide administrative methods. Added `Traversal.asAdmin()` to get at `Traversal.Admin`.
* Fixed up all `Step` cloning operations realizing that Java8 lambdas are always bound to the calling class (no delegates).
* Usage of `:remote close` without configured remotes shows a reasonable message rather than a stack trace.
* Provided `LocalStep` to signify that the internal traversal is locally bound to the incoming object.
* Failed script evaluation in Gremlin Server now triggers the cancel of the process attempting to timeout the script if it were to run too long.
* Greatly increased the speed of `ScriptEngineLambda` by making use of a static `ScriptEngine` cache.
* Fixed a general bug in all sideEffect using steps where the sideEffect should be accessed via the `Traverser` not `Traversal`.
* `GremlinPlugin` interface no longer has the `additionalDependencies` method - those dependencies are now defined by an entry in the manifest file for the jar called `Gremlin-Plugin-Dependencies`.
* Added `TinkerWorkerPool` which is used for resource efficient threading in `TinkerGraphComputer`.
* `MapReduce.createMapReduce(Configuration)` now exists and serves the same purpose as `VertexProgram.createVertexProgram(Configuration)`.
* Enabled SessionOps to be extended. Added eval handler hook.
* Setting a property with an unsupported data type throw `IllegalArgumentException` instead of `UnsupportedOperationException` as the operation is supported, but the argument is not.

=== TinkerPop 3.0.0.M6 (Release Date: December 2, 2014)

* `javatuples.Pair` avoided on `MapReduce` API in favor of a new `KeyValue` class.
* Renamed `Gremlin-Plugin` manifest entry for plugins to `Gremlin-Plugin-Paths`.
* Added `Gremlin-Plugin-Dependencies` manifest entry to list other dependencies that should be retrieved with a plugin jar.
* `Memory.Admin.asImmutable()` yields an immutable representation of the GraphComputer `Memory`.
* Fixed host selection in `gremlin-driver` by properly accounting for all hosts being marked unavailable at the instantiation of a `Client`.
* Removed Giraph-Gremlin in favor of new Hadoop-Gremlin with `GiraphGraphComputer` support. Future support for `MapReduceGraphComputer`.
* Greatly simplified the `InputFormat` and `OutputFormat` model for working with Giraph (and Hadoop).
* Added a serializer for `Property` for GraphSON correcting format of serialization of a single `Property` on an `Edge`.
* Fixed bug in Gremlin Console that prevented assignments to empty `List` objects.
* Added `VertexProgram.getMessageScopes()` to allow vendors to know which `MessageScopes` at a particular `Memory` state.
* Reduced the number of methods in `MessageScope.Local` as its up to vendors to inspect provided incident `Traversal` accordingly.
* Renamed `MessagesType` to `MessageScope` to make it less ambiguous regarding the class of the messages being sent.
* Changed the message type of `TraversalVertexProgram` to `TraverserSet` to support message combining.
* Added `VertexProgram.getMessageCombiner()` to support the combining of messages in route to a vertex.
* Reduced object creation in `TraversalVertexProgram` around vertex-local traversal sideEffects.
* Renamed `Traverser.Admin.makeChild()` and `Traverser.Admin.makeSibling()` to `Traverser.Admin.split()` to correspond with `merge()`.
* Added `Traverser.Admin.merge(Traverser)` method so that the merging algorithm is with the `Traverser`.
* Added `Operator` enum that contains sack-helpful `BinaryOperators`: sum, minus, mult, div, max, min, etc.
* Added `GraphTraversal.withSack()` and renamed `trackPaths()` and `with()` to `withPath()` and `withSideEffect()`, respectively.
* Added the "Gremlin Sacks" feature to allow a `Traverser` to carry local information along its walk.
* GraphSON format no longer makes use of `hiddens` JSON key. Its all just `properties`.
* Added `DoubleIterator` to make vendor implementations of `Edge.iterators().vertexIterator()` efficient.
* `PropertiesStep` is smart about hiddens vs. properties.
* `Element.iterators().hiddenProperties()` no longer exists. For vendors, simply provide an iterator of properties.
* `GIRAPH_GREMLIN_LIBS` supports colon separated directories for loading jars from multiple paths.
* Introduced method to control the location of dependencies dynamically loaded to the Gremlin Console as part of the `:install` command.
* Fixed problem with the Neo4j Gremlin Plugin not loading properly after Gremlin Console restart.
* Removed the "use" configuration from Gremlin Server.
* Moved `SugarGremlinPlugin` from `gremlin-console` to `gremlin-groovy` so that it could be shared with Gremlin Server.
* Fixed bug in serialization of `null` results returned to the Gremlin Console when serializing to strings.
* Moved the `GremlinPlugin` for `TinkerGraph` to `tinkergraph-gremlin` module (it is no longer in `gremlin-console`).
* Added a `plugin-info.txt` file to Gremlin Console `/ext/{module}` subdirectories to identify the module that was originally requested.
* Gremlin Server now allows for the explicit configuration of plugin activation.
* Refactored `GremlinPlugin` and `AbstractGremlinPlugin` to better account for plugins that run on the server and those that run in the console.
* Added a `plugins` configuration to Gremlin Server to control the plugins that are enabled on initialization.
* Added a builder option to `GremlinExecutor` to control the plugins that are enabled on initialization.
* Added `RemoteException` for usage with `RemoteAcceptor` implementations for the Gremlin Console so as to better standardize their development.
* Standardized all text being written to the Gremlin Console using starting upper case letter.
* Prevented error in the Console when `:submit` is called but no remotes were configured.
* Provided a way to clean the `grapes` directory as part of a standard build with `mvn clean install`.

=== TinkerPop 3.0.0.M5 (Release Date: November 7, 2014)

* Removed `PropertyFilterIterator` as using Java8 streams was just as efficient for the use case.
* Renamed `KryoWritable` to `GremlinWritable` as it is not necessarily Kryo that is the serialization mechanism.
* Fixed an input split bug in Giraph that was making it so that splits were not always at vertex boundaries.
* Fixed a combiner bug in `GirapGraphComputer`. Combiners were always calling `MapReduce.reduce()`, not `MapReduce.combine()`.
* Greatly simplified `SubgraphStrategy` by removing requirements for `Traversal` introspection.
* `StrategyWrappedGraph` mimics vendor use of `GraphStep` and `GraphTraversal` and no longer requires dynamic strategy application.
* `TraversalStrategies` make use of a dependency tree sorting algorithm to ensure proper sorts prior to application.
* `TraversalStrategies` are now immutable and are bound to the `Traversal` class.
* Fixed bug in Gephi Plugin that prevented it from communicating with the Gephi Streaming Server.
* Renamed `MessageType.XXX.to()` to `MessageType.XXX.of()` so it makes sense in both the sending and receiving context.
* Improved messaging with respect to tests that are ignored due to features to make it clear that those tests are not in error.
* Relaxed exception consistency checks in the test suite to only check that a thrown exception from an implementation extends the expected exception class (but no longer validates that it is the exact class or that the message text).
* `VertexProgram` now has `workerIterationStart()` and `workerIterationEnd()` to allow developers to control vertex split static data structures.
* `TraversalVertexProgram` startup time greatly reduced due to being smart about `loadState()` behavior.
* Gremlin Server sessions now allow serialization of results that were part of an open transaction.
* Refactor `OpProcessors` implementations in Gremlin Server for better reusability.
* `Vertex.iterators()` no longer have a `branchFactor`. This is now at the query language level with `localLimit()`.
* Added `limit(long)` and `localLimit(int,int)` which simply call the range equivalents with 0 as the low.
* Added `LocalRangeStep` which supports ranging the edges and properties of an element -- `localRange(int,int)`.
* `GraphTraversal.value(String)` no longer exists. Instead, use `GraphTraversal.values(String)`.
* `HiddenXXXStep` and `ValueXXXStep` no longer exist. `PropertyXXXStep` takes a `PropertyType` to denote value and hidden access.
* Added `PropertyType` to the structure-package which provide markers for denoting property types (vs. property classes).
* Renamed `setWorkingDirectory` to `workingDirectory` in the `KryoReader` builder.
* `Path.get(String)` returns the object if only one object is referenced by label, else it returns a `List` of referenced objects.
* Added overload to `GremlinKryo` to allow a serializer to be configured as a `Function<Kryo,Serializer>` to allow better flexibility in serializer creation.
* Added method to `GraphProvider` to allow implementers to provide a mechanism to convert GraphSON serialized identifiers back to custom identifiers as needed.
* Added methods to `GraphProvider` so that implementers could specify a custom built `GremlinKryo` class and/or `SimpleModule` class in case their implementation had custom classes to be serialized.
* Added `Traversal.forEachRemaining(class,consumer)` for those traversals whose end type is different from declared due to strategy rewriting.
* Removed `Traversal.forEach()` as traversal implements `Iterator` and users should use `forEachRemaining()`.
* `RangeStep` now has an inclusive low and an exclusive high -- a change from Gremlin2.
* `DriverGremlinPlugin` returns raw results with driver results available via the `result` variable.
* Removed test enforcement of `private` constructor for a `Graph` instance.
* `RemoteAcceptor` now supports `@` prefixed lines that will grab the script string from the Gremlin Console shell.
* Modified the signature of `Property.element()` to simply return `Element`
* Added `Reducing` marker and `ReducingStrategy` which supports reduction-functions as a final step in Gremlin OLAP (e.g. `fold()`).
* Once strategies are `complete()`, no more steps can be added to a `Traversal`.
* Renamed `Traversal.strategies()` to `Traversal.getStrategies()` as it is not a "query language"-method.
* Added test to enforce that a `label` on a `VertexProperty` is always set to the key of the owning property.
* Fixed bug with multi-property removal in `Neo4jGraph`.
* Bumped to Neo4j 2.1.5.
* Used standard `UUIDSerializer` from the `kryo-serializers` library for serialization of `UUID` objects.
* Changed GraphSON serialization to only use `iterators()` - there were still remnants of `Traversal` usage from previous refactoring.
* Added overload for `detach` method to allow for the `Element` to be detached as a "reference" only (i.e. without properties).
* Renamed `Item` in `gremlin-driver` to `Result`.
* Renamed `strategy` to `getStrategy` in `StrategyWrappedGraph`.
* Renamed `baseGraph` to `getBaseGraph` in `Neo4jGraph`.
* `Neo4jGraph` now returns an empty property `Vertex.property(k)` when the key is non-existent (a problem only visible when meta/multi property configuration was turned off).
* `Traversal.Strategies.apply()` now takes a `TraversalEngine`. Greatly simplifies strategy application for `STANDARD` or `COMPUTER`.
* Renamed `IdentityReductionStrategy` to `IdentityRemovalStrategy` for reasons of clarity.
* Added `ComparingRemovalStrategy` that removes `Comparing`-marked steps unless they are the end step of the traversal.
* `OrderStep` now works in OLAP, but only makes sense as a traversal end step.
* `MapReduce` API extended to include `getMapKeySort()` and `getReduceKeySort()` to sort outputs accordingly.
* Renamed `TraversalResultMapReduce` to `TraverserMapReduce`. Shorter and makes more sense.
* Improved build automation to package javadocs and asciidoc documentation in the distribution files.
* Improved build automation with a script to automatically bump release versions in the various files that needed it such as the `pom.xml` files.
* The identifier on `VertexProperty` is now read properly to those graphs that can support identifier assignment.
* `GraphSONReader.readGraph()` now properly reads vertex properties.
* Removed `Neo4jGraph.getCypher()` as users should use `Neo4jGraph.cypher()` and get back TinkerPop3 graph objects.
* `GiraphGraph.variables().getConfiguration()` is now replaced by `GiraphGraph.configuration()`.
* Added `Graph.configuration()` which returns the `Configuration` object of `Graph.open()`.
* Removed `TraverserTracker` as now there is only a `TraverserSet` for all halted traversers. A nice simplification of `TraversalVertexProgram`.
* Renamed `Traverser.isDone()` to `Traverser.isHalted()` and `DONE` to `HALT`. Consistent with automata terminology.
* Removed `PathTraverserExecutor` and `SimpleTraverserExecutor` as a single `TraverserExecutor` correctly executes both types of traversers.
* `TraversalVertexProgram` does "reflexive message passing" to reduce the total number of iterations required to execute a traversal.
* `MapReduce` no-argument constructors are private and thus, only for reflection and `loadState()` usage.
* MapReducers for `TraversalVertexProgram` are now smart about `with()` declared data structures.
* Updated `Traversal.SideEffects` to use "registered suppliers" and it now works accordingly in both OLTP and OLAP environments.
* Increased the speed of `FlatMapStep` by approximately 1.5x.

=== TinkerPop 3.0.0.M4 (Release Date: October 21, 2014)

* Added features for `VertexProperty` user supplied ids and related data types.
* Removed `SideEffectCap` marker interface as there is only one `SideEffectCapStep` and thus, `instanceof` is sufficient.
* `Path.getObjects()`/`Path.getLabels()` renamed to `Path.objects()`/`Path.labels()` to be in line with "query language" naming convention.
* Greatly simplified `GiraphInternalVertex` due to `Element.graph()` -- 1/2 the memory footprint and reduced construction time.
* Renamed `Property.getElement()` to `Property.element()` given the "query language" naming convention.
* `Element.graph()` added which returns the `Graph` that the element is contained within.
* Added tests for greater consistency around iterating hidden properties.
* Simplified `TraversalVertexProgram` where only a single `TraverserTracker` exists for both path- and simple-traversers.
* Fixed a major bug where `Arrays.binarySearch` was being used on an unsorted array in TinkerGraph and Neo4jGraph.
* Changed `ComputerResult.getXXX()` to `graph()` and `memory()` to be consistent with "query language" naming convention.
* `Traverser.getXXX()` changed to `loops()`, `bulk()`, `path()`, `sideEffects()` to be consistent with "query language" naming convention.
* Optimization to reduce the number of empty lists created due to no step class existing for respective `TraversalStrategy.apply()`.
* Added `CapTraversal` as a marker interface for the `cap()` method.
* Added `union()` with GraphComputer `UnionLinearStrategy`.
* `TimeLimitStep` was moved to `filter/` package. It was a mistake that it was in `sideEffect/`.
* Provided the configuration for generating both a "full" and "core" set of javadocs, where "full" represents all classes in all projects and "core" is the "user" subset.
* Validated bindings passed to Gremlin Server to ensure that they do not match the most common statically imported values.
* If no script engine name is provided to a `LambdaHolder` it is assumed to be Gremlin-Groovy.
* `MapEmitter` and `ReduceEmitter` have an `emit(value)` default method where the key is the `MapReduce.NullObject` singleton.
* `Traverser.Admin` now implements `Attachable` as the `Traversal.SideEffects` can be generated from the `Vertex`.
* Made a solid effort to ensure that all TinkerPop keys are `Graph.System` to leave `Graph.Key` for users.
* The `Graph.System` prefix is now `^` instead of `%&%`. Simpler and easier on the `toString()`-eyes.
* Added `Traversal.SideEffects.ifPresent(Consumer)` as a default helper method.
* Added `profile()`-step which provides detailed information about the performance of each step in a traversal.
* No more `CountCapStep` and `CountStep`, there is only `CountStep` and it is elegant.
* Created a `AbstractTraversalStrategy` with good `toString()`, `hasCode()`, and `equals()` implementations.
* Added `CountTraversal` as a marker-interface stating that the `Traversal` has a `count() -> Long` method.
* `Traversal` no longer has any step methods as its not required for DSL implementers to have "core steps."
* Added "linearization" strategy for `ChooseStep` so it is executed correctly on GraphComputer.
* Added ``GraphTraversalStrategyRegistry` which has respective global strategies to make turning on/off strategies easier.
* Added a generic `BranchStep` to be used for re-writing "meta-steps" for execution on GraphComputer.
* Moved `JumpStep`, `UntilStep`, and `ChooseStep` to a new `branch/` package.
* Added test cases to the Structure Suite to enforce consistent operations of reading properties after removal of their owning `Element`.
* GraphSON format change for full `Graph` serialization - Graph variables are now serialized with the key "variables" as opposed to "properties".
* Relaxed `Graph.toString()` test requirements for implementers.
* Made the `toString` operations in `GraphStrategy` consistent.
* Added `VertexFeatures.supportsRemoveProperty`.
* Added `VertexPropertyFeatures.supportsRemoveProperty`.
* Added `EdgeFeatures.supportsRemoveProperty`.
* Added `VertexFeatures.supportsRemoveVertices`.
* Added `EdgeFeatures.supportsRemoveEdges`.
* Vendors should now get a clear error when mis-spelling something in an `@OptOut` (or more likely if a test name changes) and it now works all the test suites.
* All plugins now have a default prefix of "tinkerpop." as a namespace.
* `GraphComputer` now executes a `Set<MapReduce>` and `hashCode()`/`equals()` were implemented for existing `MapReduce` implementations.
* Changed `Contains.in/notin` to `Contains.within/without` as `in` is a reserved term in most languages (including Java and Groovy).
* Added helper methods for loading data into collections in `TraversalHelper`.
* Core `Traversal` methods are smart about bulking -- e.g. `iterate()`, `fill()`, `remove()`, etc.
* `GroupByStep` and `GroupByMapReduce` leverage `BulkSet` as the default group data structure.
* `Element.Iterator` has renamed methods so implementers can do `MyElement implements Element, Element.Iterators`.
* Renamed `MessageType.Global` and `MessageType.Local` creators from `of()` to `to()` as it makes more sense to send messages `to()`.
* With `Traverser.get/setBulk()` there is no need for a `TraverserMessage`. The `Traverser` is now the message in `TraversalVertexProgram`.
* Provided static `make()` methods for constructing `Path` implementations.
* Provided a more space/time efficient algorithm for `Path.isSimple()`.
* The `JumpStep` GraphComputer algorithm `Queue` is now a `TraverserSet`.
* `AggregateStep` and `StoreStep` now use `BulkSet` as their default backing `Collection` (much more space/time efficient).
* Added `BulkSet` which is like `TraverserSet` but for arbitrary objects (i.e. a weighted set).
* `UnrollJumpStrategy` is no longer a default strategy as it is less efficient with the inclusion of `TraverserSet`.
* Introduced `TraverserSet` with bulk updating capabilities. Like OLAP, OLTP looping is now linear space/time complexity.
* TinkerGraph's MapReduce framework is now thread safe with a parallel execution implementation.
* Added a default `Traverser.asAdmin()` method as a typecast convenience to `Traverser.Admin`.
* Renamed `Traverser.System` to `Traverser.Admin` as to not cause `java.lang.System` reference issues.
* Renamed `Memory.Administrative` to `Memory.Admin` to make it shorter and consistent with `Traverser.Admin`.
* Fixed a TinkerGraph bug around user supplied vertex property ids.
* Most `Step` classes are now defined as `public final class` to prevent inheritance.
* `ShuffleStep` now extends `BarrierStep` which enables semantically correct step-sideEffects.
* Leveraged `Traverser.getBulk()` consistently throughout all steps.

=== TinkerPop 3.0.0.M3 (Release Date: October 6, 2014)

* All `Step` fields are now `private`/`protected` with respective getters as currently needed and will be added to as needed.
* Gremlin Server no longer has the `traverse` operation as lambdas aren't really serialized.
* `Path` is now an interface with `ImmutablePath` and `MutablePath` as implementations (2x speedup on path calculations).
* `Traverser` now implements `Comparable`. If the underlying object doesn't implement `Comparable`, then a runtime exception.
* Added abstract `BarrierStep` which greatly simplifies implementing barriers like `AggregateStep`, `OrderStep`, etc.
* `SelectStep` is now intelligent about when to trigger path computations based on label selectors and barriers.
* `T` no longer has `eq`, `neq`, `lt`, `in`, etc. Renamed all respective enums and with `static import`, good in console (e.g. `Compare.eq`).
* Added `Order` enum which provides `Order.decr` and `Order.incr`.
* `Traverser.loops` and `Jump.loops` are now shorts (`32767` max-loops is probably sufficient for 99.9999% of use cases).
* `Traverser.bulk` exists which is how many instances does the traverser represent. For use in grouping with bulk computations.
* Greatly simplified sideEffect steps where there is no distinction between OLAP vs. OLTP (from the `Step` perspective).
* Removed the need for `Bulkable` and `VertexCentric` marker interfaces in process API.
* Renamed configuration parameters in Giraph-Gremlin to be consistent with a `giraph.gremlin`-prefix.
* Made it possible to pass a `ScriptEngine` name and string script in `TraversalVertexProgram` and `LambdaVertexProgram`.
* Made `TinkerGraph` a plugin for the Console as it is no longer a direct dependency in `gremlin-groovy`.
* Added features for supporting the addition of properties via `Element.property(String,Object)`.
* `GiraphGraph` OLTP tested against Gremlin-Java8 and Gremlin-Groovy -- OLAP tested against Gremlin-Groovy.
* `Neo4jGraph` is now tested against both Gremlin-Java8 and Gremlin-Groovy.
* Renamed the test cases in `ProcessTestSuite` to be consistent with other Gremlin language variants.
* Added a `gremlin-groovy-test` suite that can be used to validate implementations against the Groovy variant of Gremlin.
* `TinkerGraph` is no longer serializable, use a `GraphReader`/`GraphWriter` to serialize the graph data.
* Removed `implements Serializable` on numerous classes to ensure safety and proper usage of utilities for cloning.
* `Traversal` now implements `Cloneable` as this is the means that inter-JVM threads are able to get sibling `Traversals`.
* Created "integration" test for `Neo4jGraph` that runs the test suite with multi/meta property features turned off.
* Added `GraphStrategy` methods for `VertexProperty`.
* Converted the `id` data type from string to integer in the Grateful Dead sample data.
* Removed all notions of serializable lambdas as this is a misconception and should not be part of TinkerPop.
* Greatly simplified `TraversalVertexProgram` with three arguments: a `Traversal<Supplier>`, `Class<Traversal<Supplier>>`, or a script string with `ScriptEngine` name.
* Added `TraversalScript` interface with `GroovyTraversalScript` as an instance. To be used by OLAP engines and any language variant (e.g. gremlin-scala, gremlin-js, etc.).
* `UntilStep` now leverages `UnrollJumpStrategy` accordingly.
* Fixed a bug where the `toString()` of `Traversal` was being hijacked by `SugarGremlinPlugin`.
* Fixed compilation bug in `UntilStep` that is realized when used in multi-machine OLAP.
* Simplified `Enumerator` and implementations for `MatchStep`.

=== TinkerPop 3.0.0.M2 (Release Date: September 23, 2014)

* Added an exhaust `InnerJoinEnumerator` fix in `MatchStep` to get all solutions correctly.
* `Neo4jGraph` can be configured to allow or disallow meta- and multi-properties.
* Added `until()`-step as a simpler way to express while-do looping which compiles down to a `jump()`-step equivalent.
* Added "The Crew" (`CREW`) toy graph which contains multi-properties, meta-properties, graph variables, hiddens, etc.
* If the Giraph job fails, then the subsequent `MapReduce` jobs will not execute.
* Added `Graph.System` class which generates keys prefixed with `%&%` which is considered the vendor namespace and not allowed by users.
* Added `ReferencedVertex` (etc. for all graph object types) for lightweight message passing of graph object ids.
* `T.*` now has `label`, `id`, `key`, `value` and no longer are these `String` representations reserved in TinkerPop.
* `Traverser` now has a transient reference to `Traversal.SideEffects`.
* "Detached" classes are now tested by the standard test suite.
* Compartmentalized `Traverser` interface so there is now a `Traverser.System` sub-interface with methods that users shouldn't call.
* Added `OrderByStep` which orders `Elements` according to the value of a provided key.
* 2x speed increase on steps that rely heavily on `ExpandableStepIterator` with massive memory footprint reduction as well.
* Added `VertexProperty<V>` as the property type for vertices -- provides multi-properties and properties on properties for vertices.
* Changed `VertexProgram` such that `getElementComputeKeys()` is simply a `Set<String>`.
* Significant changes to the format of the `ResponseMessage` for Gremlin Server - these changes break existing clients.
* Close any open transactions on any configured `Graph` when a session in Gremlin Server is killed.
* Grateful Dead Graph now uses vertex labels instead of "type" properties.
* There is now a `GraphComputerStrategy` and `EngineDependent` marker interface to allow steps to decide their algorithm depending if they are OLAP or OLTP.
* A labeled step now stores its current traverser value in `Traversal.SideEffects` (no longer can sideEffectKeys and step labels be the same).
* `GraphFactory` support for opening a `Graph` with multiple `GraphStrategy` instances - if there are multiple strategies they are wrapped in order via `SequenceGraphStrategy`.
* The result type for result termination messages returned from Gremlin Server is now set to "no content".
* The `maxContentLength` setting for Gremlin Driver now blocks incoming frames that are too large.
* After initialization scripts are executed in Gremlin Server, the `Graph` instances are re-bound back to their global references, thus allowing `GraphStrategy` initialization or even dynamic `Graph` creation through scripts.
* Added "Modern" graph back which is basically the "Classic" graph with double values for the "weight" property on edges and non-default vertex labels.
* `Traversal.addStep()` is now hard typed so type casting isn't required and traversal APIs look clean.
* Changed the hidden key prefix from `%$%` to `~` in `Graph.Key.hide()`.
* Added `has(label,key,predicate,value)` to allow for `has('person','name','marko')`. Various overloaded methods provided.
* Update to traversal API where if a `SFunction<S,?>` was required, but can process a `Traverser<S>`, then the function is `SFunction<Traverser<S>,?>`.
* Added `WhereStep` as a way to further constrain `select()` and `match()`.
* Extensive work on `GiraphMemory` and its interaction with Giraph aggregators.
* If the input path of a `GiraphGraphComputer` does not exist, failure happens prior to job submission.
* `SugarPlugin` now has all inefficient methods and Gremlin-Groovy proper is only efficient Groovy techniques.
* Prevented concurrency problems by only modifying bindings within the same thread of execution in the `GremlinExecutor`.
* Calls to `use` on the `DependencyManager` now return the list of `GremlinPlugin` instances to initialize instead of just initializing them automatically because it causes problems with `ScriptEngine` setup if a plugin requires a script to be evaluated and a required dependency is not yet loaded.
* `Traversal.SideEffects` has `getGraph()`, `setGraph()`, and `removeGraph()` default helpers.
* `Traversal.Memory` -> `Traversal.SideEffects` and `GraphComputer.SideEffects` -> `GraphComputer.Memory`.
* `StrategyWrappedVertex` and `StrategyWrappedEdge` properly wrap `Element` objects returned from non-traversal based methods.
* Gremlin-Server now sends a single write with status 200 for Object and empty response messages.
* `GremlinGroovyScriptEngine` allows imports to re-import dependencies added via "use".
* Changed order in which the `GremlinExecutor` is initialized such that dependency loading via "use" are handled first which fixes problems with starting Gremlin Server with `gremlin-server-neo4j.yaml`.
* Corrected issues with the "branch factor" related traversals under `SubgraphStrategy`.  This change also altered the semantics of the `SubgraphStrategy` a bit as it became more restrictive around `Edge` inclusion (requires both vertices to be in the subgraph).
* The Gephi Plugin now visualizes traversals and has numerous configuration options.
* Added more specific features around the types of "identifiers" a graph can support.
* Added a new test graph called `MODERN` that is copy of the `CLASSIC` graph, but represents floats as doubles.  This graph will be the default graph for testing going forward.
* Fix bug in `Neo4jGraph` that was not processing multiple vertex labels properly when doing a `has()` step with `IN`.
* Changed semantics of `@LoadGraphWith` in gremlin-test to only refer to the ability of a test implementation to process the data types of the test graph (not to actually load it).
* `StartStep` is a `SideEffect` as it is a process to get data into the stream (like a keyboard) and more efficient as such.
* Greatly simplified the implementations of `Map`, `FlatMap`, `Filter`, and `SideEffect`.
* `Path` data structure changed to an ordered list of objects with each associated to a `Set<String>` of as-labels.
* All sideEffect-based steps no longer extend `FilterStep` with predicate equal true, but a more efficient `SideEffectStep`.
* `TreeStep` now has `TreeMapReduce` for executing on `GraphComputer`.
* `Neo4jTraversal.cypher()` is fluent throughout.
* Reverted back to TP2 model of `as()` referring to step names, not variable names of sideEffects.
* Updated `AddEdge`-step to support property key/value pairs for appending to newly created edges.
* Renamed `Graph.getFeatures()` to `Graph.features()` to be consistent with other API methods.
* `Vertex` and `Edge` now implement all `GraphTraversal` methods to ensure consistency throughout stack.
* `Neo4jTraversal` is auto-generated from `Neo4jTraversalStub` with technique generalizable to other vendors.
* Added test suite to ensure that all traversals are of the same type: `g.V`, `g.E`, `g.of()`, `v.identity()`, `e.identity()`, v-, e-methods.
* Giraph HDFS helpers now support `hdfs.mkdir(string)` and `local.mkdir(string)`
* Added `@OptIn` and `@OptOut` for implementers to specify on their `Graph` implementations for test compliance information.
* `GraphComputer` `Memory` now immutable after computation is complete.
* Dependency grabbing for plugins filter out slf4j logging dependencies so as to avoid multiple bindings with the standard TinkerPop distributions.
* Fixed `GiraphMemory` to be fully consistent with GraphComputer specification.
* Removed fatJar assembly from Giraph-Graph as it is no longed needed with distributed cache model.
* Reworked `GiraphRemoteAcceptor` to provide a `result` variable back to the console with `ComputerResult`.
* `VertexProgram` is no longer `Serializable` (use `loadState` and `storeState` for wire-propagation).
* Moved `GiraphGraph.getOutputGraph()` to `GiraphHelper`.
* Changed `GIRAPH_GREMLIN_HOME` to `GIRAPH_GREMLIN_LIB` to reference directory where jars are to be loaded.
* Updated README with release instructions.

TinkerPop 3.0.0.M1 (Release Date: August 12, 2014)
~~~~~~~~~~~~~~~~~~~~~~~~~~~~~~~~~~~~~~~~~~~~~~~~~

* First official release of TinkerPop3 and thus, no changes.<|MERGE_RESOLUTION|>--- conflicted
+++ resolved
@@ -23,12 +23,9 @@
 [[release-3-2-7]]
 === TinkerPop 3.2.7 (Release Date: NOT OFFICIALLY RELEASED YET)
 
-<<<<<<< HEAD
 * `ReferenceVertex` was missing its `label()` string. `ReferenceElement` now supports all label handling.
-=======
 * Fixed a bug where bytecode containing lambdas would randomly select a traversal source from bindings.
 * Deprecated `GremlinScriptEngine.eval()` methods and replaced them with new overloads that include the specific `TraversalSource` to bind to.
->>>>>>> 30185646
 * Added `GraphHelper.cloneElements(Graph original, Graph clone)` to the `gremlin-test` module to quickly clone a graph.
 * Bump to GMavenPlus 1.6.
 * Added better error message for illegal use of `repeat()`-step.
