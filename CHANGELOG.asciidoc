--- conflicted
+++ resolved
@@ -24,11 +24,8 @@
 === TinkerPop 3.3.7 (Release Date: NOT OFFICIALLY RELEASED YET)
 
 * Ensure `gremlin.sh` works when directories contain spaces
-<<<<<<< HEAD
+* Enabled `ctrl+c` to interrupt long running processes in Gremlin Console.
 * Implemented `EdgeLabelVerificationStrategy`
-=======
-* Enabled `ctrl+c` to interrupt long running processes in Gremlin Console.
->>>>>>> db335da9
 
 [[release-3-3-6]]
 === TinkerPop 3.3.6 (Release Date: March 18, 2019)
